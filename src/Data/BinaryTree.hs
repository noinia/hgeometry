--- conflicted
+++ resolved
@@ -2,23 +2,13 @@
 {-# Language FunctionalDependencies #-}
 module Data.BinaryTree where
 
-<<<<<<< HEAD
-import Control.Applicative
-import Data.Foldable
-import Data.List.NonEmpty(NonEmpty(..),(<|),fromList)
-import Data.Semigroup
-import Data.Traversable
-import Data.Semigroup.Foldable
-=======
-
 import qualified Data.Foldable as F
-import           Data.List.NonEmpty (NonEmpty)
+import           Data.List.NonEmpty (NonEmpty,(..),(<|))
 import           Data.Semigroup
 import           Data.Semigroup.Foldable
 import qualified Data.Tree as Tree
 
 --------------------------------------------------------------------------------
->>>>>>> 182fad44
 
 data BinLeafTree v a = Leaf a
                      | Node (BinLeafTree v a) v (BinLeafTree v a)
@@ -51,7 +41,6 @@
 instance Measured v a => Semigroup (BinLeafTree v a) where
   l <> r = node l r
 
-<<<<<<< HEAD
 -- | Create a balanced tree with the elements in the leaves
 --
 -- O(n) time.
@@ -74,7 +63,6 @@
 --                       (ls,rs) = splitAt h xs
 --                   in node (asBLT h ls) (asBLT (n-h) rs)
 
-=======
 -- | Given a function to combine internal nodes into b's and leafs into b's,
 -- traverse the tree bottom up, and combine everything into one b.
 foldUp                  :: (b -> v -> b -> b) -> (a -> b) -> BinLeafTree v a -> b
@@ -90,13 +78,6 @@
 
     access (Leaf x)     = g x
     access (Node _ v _) = v
-
-
-asBalancedBinLeafTree    :: NonEmpty a -> BinLeafTree Size (Elem a)
-asBalancedBinLeafTree ys = asBLT (length ys') ys'
-  where
-    ys' = F.toList ys
->>>>>>> 182fad44
 
 
 newtype Size = Size Int deriving (Show,Read,Eq,Num,Integral,Enum,Real,Ord)
