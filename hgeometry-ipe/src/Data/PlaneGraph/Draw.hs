{-# LANGUAGE ScopedTypeVariables #-}
module Data.PlaneGraph.Draw where

import           Control.Lens
import           Data.Ext
<<<<<<< HEAD
import           Ipe
import           Data.Geometry.Properties
=======
import qualified Data.Foldable as F
import           Data.Geometry.Ipe
>>>>>>> 2e8befd7
import           Data.Geometry.LineSegment
import           Data.Geometry.Polygon
import           Data.Maybe (mapMaybe)
import           Data.PlaneGraph

--------------------------------------------------------------------------------

-- | Draws only the values for which we have a Just attribute
drawPlaneGraph :: forall s r. (Fractional r, Ord r)
               => IpeOut (PlaneGraph s (Maybe (IpeAttributes IpeSymbol r))
                                       (Maybe (IpeAttributes Path  r))
                                       (Maybe (IpeAttributes Path  r))
                           r) Group r
drawPlaneGraph = drawPlaneGraphWith fv fe ff ff
  where
    fv                     :: (VertexId' s, VertexData r (Maybe (IpeAttributes IpeSymbol r)))
                           -> Maybe (IpeObject' IpeSymbol r)
    fv (_,VertexData p ma) = (\a -> defIO p ! a) <$> ma -- draws a point
    fe (_,s :+ ma)         = (\a -> defIO s ! a) <$> ma -- draw segment
    ff (_,f :+ ma)         = (\a -> defIO f ! a) <$> ma -- draw a face

-- | Draw everything using the defaults
drawPlaneGraph'    :: forall s v e f r. (Ord r, Fractional r)
                   => IpeOut (PlaneGraph s v e f r) Group r
drawPlaneGraph' pg = drawPlaneGraph
  (pg&vertexData.traverse   ?~ (mempty :: IpeAttributes IpeSymbol r)
     &dartData.traverse._2  ?~ (mempty :: IpeAttributes Path      r)
     &faceData.traverse     ?~ (mempty :: IpeAttributes Path      r))


-- | Function to draw a graph by specifying how we want to draw the
-- graph, as well as functions that specify how to render vertices,
-- edges, and faces.
drawPlaneGraphWith                 :: (ToObject vi, ToObject ei, ToObject fi, Fractional r, Ord r)
                                   => IpeOut' Maybe (VertexId' s, VertexData r v)          vi r
                                   -> IpeOut' Maybe (Dart s,      LineSegment 2 v r :+ e)  ei r
                                   -> IpeOut' Maybe (FaceId' s,   SimplePolygon v r :+ f)  fi r
                                   -> IpeOut' Maybe (FaceId' s,   MultiPolygon (Maybe v) r :+ f)   fi r
                                   -> IpeOut (PlaneGraph s v e f r) Group r
drawPlaneGraphWith fs fe fif fof g = drawPlaneGraphWith' (outerFaceId g) fs fe fif fof g

-- | Function to draw a graph by specifying how we want to draw the
-- graph, as well as functions that specify how to render vertices,
-- edges, and faces.
drawPlaneGraphWith'                    :: (ToObject vi, ToObject ei, ToObject fi, Num r, Ord r)
                                      => FaceId' s -- ^ outerface Id
                                      -> IpeOut' Maybe (VertexId' s, VertexData r v)          vi r
                                      -> IpeOut' Maybe (Dart s,      LineSegment 2 v r :+ e)  ei r
                                      -> IpeOut' Maybe (FaceId' s,   SimplePolygon v r :+ f)  fi r
                                      -> IpeOut' Maybe (FaceId' s,   MultiPolygon (Maybe v) r :+ f)   fi r
                                      -> IpeOut (PlaneGraph s v e f r) Group r
drawPlaneGraphWith' i fv fe fif fof g = ipeGroup . concat $ [vs, es, ifs, of']
  where
    (outerF,innerFs) = facePolygons i g
    vs  = mapMaybe (fmap iO . fv)  . F.toList . vertices        $ g
    es  = mapMaybe (fmap iO . fe)  . F.toList . edgeSegments    $ g
    ifs = mapMaybe (fmap iO . fif) . F.toList $ innerFs
    of' = mapMaybe (fmap iO . fof) [outerF]<|MERGE_RESOLUTION|>--- conflicted
+++ resolved
@@ -3,17 +3,13 @@
 
 import           Control.Lens
 import           Data.Ext
-<<<<<<< HEAD
-import           Ipe
-import           Data.Geometry.Properties
-=======
 import qualified Data.Foldable as F
-import           Data.Geometry.Ipe
->>>>>>> 2e8befd7
 import           Data.Geometry.LineSegment
 import           Data.Geometry.Polygon
+import           Data.Geometry.Properties
 import           Data.Maybe (mapMaybe)
 import           Data.PlaneGraph
+import           Ipe
 
 --------------------------------------------------------------------------------
 
