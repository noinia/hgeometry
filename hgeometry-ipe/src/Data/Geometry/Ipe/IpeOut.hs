--- conflicted
+++ resolved
@@ -22,11 +22,7 @@
 import           Data.Ext
 import           Data.Foldable (toList)
 import           Data.Geometry.Ball
-<<<<<<< HEAD
-import           Data.Geometry.Ellipse(Ellipse, circleToEllipse)
 import           Data.Geometry.BezierSpline
-=======
->>>>>>> 2b996423
 import           Data.Geometry.Boundary
 import           Data.Geometry.Box
 import           Data.Geometry.Ellipse (Ellipse, circleToEllipse)
