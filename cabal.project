--- conflicted
+++ resolved
@@ -5,16 +5,18 @@
   hgeometry-combinatorial
   hgeometry
   hgeometry-examples
-  ../hiraffe
-  ../miso-bulma
+  -- ../hiraffe
+  -- ../miso-bulma
 
 allow-newer:
-<<<<<<< HEAD
-    -- vector-circular:vector,
-    -- vector-circular:base,
-    -- vector-circular:template-haskell,
-    -- vector-circular:semigroupoids,
-    -- miso:servant,
+    vector-circular:vector,
+    vector-circular:base,
+    vector-circular:template-haskell,
+    vector-circular:semigroupoids,
+    vector-circular:primitive,
+    vector-circular:deepseq,
+    all:jsaddle,
+    lucid-svg:transformers,text,
     servant-lucid:servant,
     servant:base,
     vault:base,
@@ -23,36 +25,21 @@
     pretty:deepseq,
     pretty:dlist,
     hexpat:deepseq,
-    -- servant:all,
-    -- lucid-svg:text,
-    -- hexpat:all,
-    -- pretty:all,
-    -- dlist:all,
-    -- aeson:all,
-    -- primitive:all,
-    -- vector-circular:primitive,
-    -- vector-circular:deepseq,
     websockets:all,
     jsaddle-warp:all,
     entropy:Cabal
-=======
-    vector-circular:vector,
-    vector-circular:base,
-    vector-circular:template-haskell,
-    vector-circular:semigroupoids,
-    vector-circular:primitive,
-    vector-circular:deepseq,
-    all:jsaddle,
-    lucid-svg:transformers,text,
->>>>>>> ffacfb6c
 
--- source-repository-package
---     type: git
---     location: https://github.com/noinia/hiraffe
+source-repository-package
+    type: git
+    location: https://github.com/noinia/hiraffe
 
 source-repository-package
     type: git
     location: https://github.com/noinia/hspec-with-tempfile
+
+source-repository-package
+    type: git
+    location: https://github.com/noinia/miso-bulma
 
 -- source-repository-package
 --     type: git
