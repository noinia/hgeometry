write-ghc-environment-files: always
tests: true
packages:
    hgeometry
    hgeometry-combinatorial
    hgeometry-ipe
    hgeometry-examples
    hgeometry-test
    hgeometry-benchmarks
    hgeometry-svg
<<<<<<< HEAD
    hgeometry-showcase
=======
    hgeometry-web
--    hgeometry-interactive

package miso
  flags: jsaddle
>>>>>>> 92949ed7
<|MERGE_RESOLUTION|>--- conflicted
+++ resolved
@@ -8,12 +8,9 @@
     hgeometry-test
     hgeometry-benchmarks
     hgeometry-svg
-<<<<<<< HEAD
     hgeometry-showcase
-=======
     hgeometry-web
 --    hgeometry-interactive
 
 package miso
-  flags: jsaddle
->>>>>>> 92949ed7
+  flags: jsaddle