write-ghc-environment-files: always
tests: true
benchmarks: true
packages:
  hgeometry-combinatorial
  hgeometry
  hgeometry-examples
  ../hiraffe
  ../miso-bulma

allow-newer:
    vector-circular:vector,
    vector-circular:base,
    vector-circular:template-haskell,
    vector-circular:semigroupoids,
<<<<<<< HEAD
    vector-circular:primitive,
    vector-circular:deepseq,
    -- miso:jsaddle,
    all:jsaddle,
    -- servant-lucid:servant,
    lucid-svg:transformers,text,
    -- pretty:deepseq,
    -- pretty:dlist,
    -- hexpat:deepseq,
    -- jsaddle-warp:websockets
=======
    -- miso:servant,
    servant-lucid:servant,
    servant:base,
    vault:base,
    singleton-bool:base,
    lucid-svg:transformers,text,
    pretty:deepseq,
    pretty:dlist,
    hexpat:deepseq,
    -- servant:all,
    -- lucid-svg:text,
    -- hexpat:all,
    -- pretty:all,
    -- dlist:all,
    -- aeson:all,
    -- primitive:all,
    vector-circular:primitive,
    vector-circular:deepseq,
    websockets:all,
    jsaddle-warp:all

>>>>>>> 54700771

-- source-repository-package
--     type: git
--     location: https://github.com/noinia/hiraffe

source-repository-package
    type: git
    location: https://github.com/noinia/hspec-with-tempfile

-- source-repository-package
--     type: git
--     location: https://github.com/ghcjs/jsaddle
--     subdir: jsaddle

-- source-repository-package
--     type: git
--     location: https://github.com/noinia/jsaddle
--     subdir: jsaddle
--     tag: e034fd40cd07c23ad85f3b059e8e3d8b698e322a

-- source-repository-package
--     type: git
--     location: https://github.com/noinia/miso
--     tag: 1d16ba220bcd6be28d1e89d141330cd6875c70ff


package miso
    flags: +jsaddle<|MERGE_RESOLUTION|>--- conflicted
+++ resolved
@@ -13,40 +13,10 @@
     vector-circular:base,
     vector-circular:template-haskell,
     vector-circular:semigroupoids,
-<<<<<<< HEAD
     vector-circular:primitive,
     vector-circular:deepseq,
-    -- miso:jsaddle,
     all:jsaddle,
-    -- servant-lucid:servant,
     lucid-svg:transformers,text,
-    -- pretty:deepseq,
-    -- pretty:dlist,
-    -- hexpat:deepseq,
-    -- jsaddle-warp:websockets
-=======
-    -- miso:servant,
-    servant-lucid:servant,
-    servant:base,
-    vault:base,
-    singleton-bool:base,
-    lucid-svg:transformers,text,
-    pretty:deepseq,
-    pretty:dlist,
-    hexpat:deepseq,
-    -- servant:all,
-    -- lucid-svg:text,
-    -- hexpat:all,
-    -- pretty:all,
-    -- dlist:all,
-    -- aeson:all,
-    -- primitive:all,
-    vector-circular:primitive,
-    vector-circular:deepseq,
-    websockets:all,
-    jsaddle-warp:all
-
->>>>>>> 54700771
 
 -- source-repository-package
 --     type: git
