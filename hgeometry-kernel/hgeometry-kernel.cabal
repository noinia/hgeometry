--- conflicted
+++ resolved
@@ -34,28 +34,6 @@
                 -fspecialise-aggressively -fexpose-all-unfoldings
 
     build-depends:
-<<<<<<< HEAD
-        base                    >= 4.16.1.0      &&  < 5
-      , hgeometry-combinatorial >= 1.0.0.0
-      , hgeometry-vector        >= 1.0.0.0
-      , hgeometry-point         >= 1.0.0.0
-      , hiraffe                 >= 0.1
-      , containers              >= 0.6
-      , vector                  >= 0.13
-      , lens                    >= 5.2
-      , deepseq                 >= 1.1
-      , semigroupoids           >= 6.0.0.1
-      , semigroups              >= 0.18
-      , random                  >= 1.2
-      , witherable              >= 0.4
-      , linear                  >= 1.21
-      , data-clist              >= 0.2
-      , semialign               >= 1.2
-      , data-default-class      ^>= 0.1
-
-      , ghc-typelits-natnormalise >= 0.7.7
-      , ghc-typelits-knownnat     >= 0.7.6
-=======
         base                       >= 4.18       &&  < 5
       , hgeometry-combinatorial    >= 1.0.0.0
       , hgeometry-vector           >= 1.0.0.0
@@ -73,10 +51,10 @@
       , linear                     >= 1.21
       , data-clist                 >= 0.2
       , semialign                  >= 1.2
+      , data-default-class         ^>= 0.1
 
       , ghc-typelits-natnormalise  >= 0.7.7
       , ghc-typelits-knownnat      >= 0.7.6
->>>>>>> c8338815
 
     default-language: GHC2021
 
