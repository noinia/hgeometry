--- conflicted
+++ resolved
@@ -36,7 +36,6 @@
                 -fspecialise-aggressively -fexpose-all-unfoldings
 
     build-depends:
-<<<<<<< HEAD
         base                       >= 4.18       && < 5
       , hgeometry-combinatorial    >= 1.0.0.0    && < 2
       , hgeometry-vector           >= 1.0.0.0    && < 2
@@ -54,32 +53,10 @@
       , linear                     >= 1.21       && < 2
       , data-clist                 >= 0.2        && < 1
       , semialign                  >= 1.2        && < 2
+      , data-default-class         >= 0.1        && < 1
 
       , ghc-typelits-natnormalise  >= 0.7.7      && < 1
       , ghc-typelits-knownnat      >= 0.7.6      && < 1
-=======
-        base                       >= 4.18       &&  < 5
-      , hgeometry-combinatorial    >= 1.0.0.0
-      , hgeometry-vector           >= 1.0.0.0
-      , hgeometry-point            >= 1.0.0.0
-      , hiraffe                    >= 0.1
-      , containers                 >= 0.6
-      , vector                     >= 0.13
-      , lens                       >= 5.2
-      , deepseq                    >= 1.1
-      , semigroupoids              >= 6.0.0.1
-      , foldable1-classes-compat   >= 0.1
-      , semigroups                 >= 0.18
-      , random                     >= 1.2
-      , witherable                 >= 0.4
-      , linear                     >= 1.21
-      , data-clist                 >= 0.2
-      , semialign                  >= 1.2
-      , data-default-class         ^>= 0.1
-
-      , ghc-typelits-natnormalise  >= 0.7.7
-      , ghc-typelits-knownnat      >= 0.7.6
->>>>>>> 99d81b64
 
     default-language: GHC2021
 
