--- conflicted
+++ resolved
@@ -192,15 +192,11 @@
 
                     Data.Yaml.Util
 
-<<<<<<< HEAD
-
                     Data.Cyclic
+                    
+                    Data.Vector.NonEmpty.Util
+                    Data.Foldable.Sort
                     Data.Foldable.Util
-                    Data.Vector.NonEmpty.Util
-=======
-                    Data.Foldable.Sort
-
->>>>>>> e4edfbea
 
   other-modules:    Data.PlanarGraph.Internal
                     Data.PlanarGraph.Core
