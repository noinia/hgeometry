{-# OPTIONS_GHC -fno-warn-orphans #-}
module Data.Vector.Circular.Util where

import           Algorithms.StringSearch.KMP (isSubStringOf)
import           Control.Lens
import           Data.Foldable as F
import           Data.Maybe
import           Data.Semigroup.Foldable
import qualified Data.Vector                 as V
import           Data.Vector.Circular        as CV
import qualified Data.Vector.NonEmpty        as NV
import           Test.QuickCheck             (Arbitrary (..), NonEmptyList (..))

import Debug.Trace

-- FIXME: Upstream this to the non-empty vector library?
instance Foldable1 NV.NonEmptyVector

-- | Access the ith item in the CircularVector (w.r.t the rotation) as a lens
item   :: Int -> Lens' (CircularVector a) a
item i = lens (`CV.index` i) (\s x -> unsafeFromVector (toVector s V.// [(i,x)]))

-- | All elements, starting with the focus, going to the right
--
-- >>> rightElements $ unsafeFromList [3,4,5,1,2]
-- [3,4,5,1,2]
rightElements :: CircularVector a -> NV.NonEmptyVector a
rightElements = toNonEmptyVector

-- | All elements, starting with the focus, going to the left
--
-- >>> leftElements $ unsafeFromList [3,4,5,1,2]
-- [3,2,1,5,4]
leftElements :: CircularVector a -> NV.NonEmptyVector a
leftElements v = NV.generate1 (length v) (CV.index v . negate)

-- | Finds an element in the CircularVector
--
-- >>> findRotateTo (== 3) $ unsafeFromList [1..5]
-- Just (CircularVector {vector = [1,2,3,4,5], rotation = 2})
-- >>> findRotateTo (== 7) $ unsafeFromList [1..5]
-- Nothing
findRotateTo   :: (a -> Bool) -> CircularVector a -> Maybe (CircularVector a)
findRotateTo p (CircularVector v _rot) = CircularVector v <$> NV.findIndex p v

-- | Test if the circular list is a cyclic shift of the second
-- list.
--
-- Running time: \(O(n+m)\), where \(n\) and \(m\) are the sizes of
-- the lists.
isShiftOf         :: Eq a => CircularVector a -> CircularVector a -> Bool
xs `isShiftOf` ys = let twice zs    = let zs' = leftElements zs in zs' <> zs'
                        once        = leftElements
                        check as bs = isJust $ once as `isSubStringOf` twice bs
                    in length xs == length ys && check xs ys

instance Arbitrary a => Arbitrary (CircularVector a) where
  arbitrary = unsafeFromList <$> (getNonEmpty <$> arbitrary)

<<<<<<< HEAD
binarySearch :: (Int -> Ordering) -> CircularVector a -> Int
binarySearch cmpFn cv = worker (-n) n
  where
    n = F.length cv
    worker sMin sMax
      | sMin == sMax = sMin
      | sMin > sMax = error (show (sMin, sMax))
      | otherwise =
      let middle = sMin + (sMax-sMin) `div` 2 in
      case cmpFn middle of
        EQ -> middle
        -- The wanted element is to the right.
        LT -> worker (middle+1) sMax
        -- The wanted element is to the left.
        GT -> worker sMin middle
=======
map :: (a -> b) -> CircularVector a -> CircularVector b
map fn (CircularVector ne rot) = CircularVector (NV.map fn ne) rot
>>>>>>> 41dc57eb
<|MERGE_RESOLUTION|>--- conflicted
+++ resolved
@@ -57,7 +57,6 @@
 instance Arbitrary a => Arbitrary (CircularVector a) where
   arbitrary = unsafeFromList <$> (getNonEmpty <$> arbitrary)
 
-<<<<<<< HEAD
 binarySearch :: (Int -> Ordering) -> CircularVector a -> Int
 binarySearch cmpFn cv = worker (-n) n
   where
@@ -73,7 +72,6 @@
         LT -> worker (middle+1) sMax
         -- The wanted element is to the left.
         GT -> worker sMin middle
-=======
+
 map :: (a -> b) -> CircularVector a -> CircularVector b
-map fn (CircularVector ne rot) = CircularVector (NV.map fn ne) rot
->>>>>>> 41dc57eb
+map fn (CircularVector ne rot) = CircularVector (NV.map fn ne) rot