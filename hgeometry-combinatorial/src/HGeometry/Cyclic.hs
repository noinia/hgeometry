--- conflicted
+++ resolved
@@ -73,17 +73,9 @@
   ix i = \f (Cyclic v) -> let n  = F.length v
                           in Cyclic <$> ix (i `mod` n) f v
 
-<<<<<<< HEAD
-=======
 instance Reversing (v a) => Reversing (Cyclic v a) where
   reversing (Cyclic v) = Cyclic (reversing v)
 
--- | Turn the cyclic vector into a circular Vector
-toCircularVector            :: Cyclic NV.NonEmptyVector a -> CircularVector a
-toCircularVector (Cyclic v) = CircularVector v 0
-
-
->>>>>>> 98e6840d
 -- | Class that models that some type has a cyclic traversal starting
 -- from a particular index.
 class HasDirectedTraversals v where
