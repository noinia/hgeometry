--- conflicted
+++ resolved
@@ -139,12 +139,6 @@
                       , hgeometry-combinatorial
                       , hgeometry-ipe
                       , lens
-<<<<<<< HEAD
-                      , data-clist
-                      , vector-circular      >= 0.1.1
-                      , nonempty-vector
-=======
->>>>>>> c6d9957f
                       , linear
                       , quickcheck-instances    >= 0.3
                       , random
@@ -152,6 +146,7 @@
                       , singletons
                       , vector
                       , vector-circular      >= 0.1.1
+                      , nonempty-vector
                       , vinyl
                       , yaml
 
