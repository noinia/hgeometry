--- conflicted
+++ resolved
@@ -125,10 +125,7 @@
                  Algorithms.Geometry.ConvexHull.OldDivideAndConquer
 
   build-depends:        MonadRandom
-<<<<<<< HEAD
-=======
                       , hspec                >= 2.2
->>>>>>> c6d9957f
                       , QuickCheck           >= 2.5
                       , approximate-equality >= 1.1.0.2
                       , base
@@ -138,11 +135,7 @@
                       , data-clist
                       , directory
                       , filepath
-<<<<<<< HEAD
                       , hgeometry                >= 0.11.0.0
-=======
-                      , hgeometry                >= 0.9.0.0
->>>>>>> c6d9957f
                       , hgeometry-combinatorial
                       , hgeometry-ipe
                       , hspec                >= 2.1
@@ -152,16 +145,10 @@
                       , random
                       , semigroups
                       , singletons
-<<<<<<< HEAD
-                      , singletons
-=======
->>>>>>> c6d9957f
                       , vector
                       , vector-circular      >= 0.1.1
                       , vinyl
                       , yaml
-<<<<<<< HEAD
-=======
 
   default-extensions: TypeFamilies
                     , GADTs
@@ -209,7 +196,6 @@
                   -- even if we don't need them
                   hspec,
                   hgeometry-ipe
->>>>>>> c6d9957f
 
   default-extensions: TypeFamilies
                     , GADTs
