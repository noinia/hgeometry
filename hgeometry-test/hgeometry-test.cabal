name:                hgeometry-test
version:             0.9.0.0
synopsis:            HGeometry testsuite (hack)
description:
  Extended testsuite for HGeometry
homepage:            https://fstaals.net/software/hgeometry
license:             BSD3
license-file:        LICENSE
author:              Frank Staals
maintainer:          frank@fstaals.net
-- copyright:

tested-with:         GHC >= 8.2

category:            Geometry
build-type:          Simple

data-files:          src/Algorithms/Geometry/LineSegmentIntersection/manual.ipe
                     src/Algorithms/Geometry/LineSegmentIntersection/selfIntersections.ipe
                     src/Algorithms/Geometry/LowerEnvelope/manual.ipe
                     src/Algorithms/Geometry/PolygonTriangulation/monotone.ipe
                     src/Algorithms/Geometry/PolygonTriangulation/simplepolygon6.ipe
                     src/Algorithms/Geometry/SmallestEnclosingDisk/manual.ipe
                     src/Algorithms/Geometry/LinearProgramming/manual.ipe
                     src/Algorithms/Geometry/RedBlueSeparator/manual.ipe
                     src/Data/Geometry/pointInPolygon.ipe
                     src/Data/Geometry/pointInTriangle.ipe
                     src/Data/Geometry/Polygon/star_shaped.ipe
                     src/Data/Geometry/Polygon/Convex/convexTests.ipe
                     src/Data/Geometry/arrangement.ipe
                     src/Data/Geometry/arrangement.ipe.out.ipe
                     src/Data/PlaneGraph/myPlaneGraph.yaml
                     src/Data/PlaneGraph/small.yaml
                     src/Data/PlaneGraph/testsegs.png
                     data/polygons.simple
                     data/polygons.multi

                     -- in the future (cabal >=2.4) we can use
                     -- examples/**/*.in
                     -- examples/**/*.out

cabal-version:       2.0
source-repository head
  type:     git
  location: https://github.com/noinia/hgeometry

executable fromgeojson
  main-is: FromGeoJSON.hs
  hs-source-dirs: src
  default-language:     Haskell2010
  build-depends:  base,
                  containers,
                  lens,
                  aeson,
                  bytestring,
                  hashable,
                  hgeometry,
                  hgeometry-combinatorial,
                  geojson,
                  cereal

test-suite hspec
  type:                 exitcode-stdio-1.0
  default-language:     Haskell2010
  hs-source-dirs:       src
  main-is:              Main.hs

  -- -threaded -with-rtsopts=-N
  ghc-options:   -Wall
                 -fno-warn-unticked-promoted-constructors
                 -fno-warn-partial-type-signatures
                 -fno-warn-missing-signatures
                 -fno-warn-type-defaults
                 -fno-warn-orphans

  build-tool-depends: hspec-discover:hspec-discover


  other-modules: Data.PlaneGraphSpec
                 Data.Geometry.PolygonSpec
                 Data.Geometry.LineSegmentSpec
                 Data.Geometry.PointSpec
                 Data.Geometry.Polygon.Convex.ConvexSpec
                 Data.Geometry.Polygon.Convex.LowerTangentSpec
                 Data.Geometry.Polygon.PickPointSpec
                 Data.Geometry.Polygon.StarShapedSpec
                 Data.Geometry.KDTreeSpec
                 Data.Geometry.IntervalSpec
                 Data.Geometry.BoxSpec
                 Data.Geometry.LineSpec
                 Data.Geometry.SubLineSpec
                 Data.Geometry.PlanarSubdivisionSpec
                 Data.Geometry.TriangleSpec
                 Data.Geometry.ArrangementSpec
                 Data.Geometry.HalfSpaceSpec
                 Data.Geometry.PrioritySearchTreeSpec
                 Data.Geometry.RangeTreeSpec
                 Data.Geometry.BezierSplineSpec
                 Data.Geometry.BezierMaarten
                 Data.Geometry.QuadTreeSpec

                 Algorithms.Geometry.SoSSpec
                 -- Algorithms.Geometry.SoS.SortSpec
                 Algorithms.Geometry.SoS.OrientationSpec

                 Algorithms.Geometry.SmallestEnclosingDisk.RISpec
                 Algorithms.Geometry.DelaunayTriangulation.DTSpec
                 Algorithms.Geometry.WellSeparatedPairDecomposition.WSPDSpec
                 Algorithms.Geometry.LineSegmentIntersection.BentleyOttmannSpec
                 Algorithms.Geometry.PolygonTriangulation.MakeMonotoneSpec
                 Algorithms.Geometry.PolygonTriangulation.TriangulateMonotoneSpec
                 Algorithms.Geometry.PolygonTriangulation.TriangulateSpec
                 Algorithms.Geometry.LowerEnvelope.LowerEnvSpec
                 Algorithms.Geometry.ConvexHull.ConvexHullSpec
                 -- Algorithms.Geometry.HiddenSurfaceRemoval.HiddenSurfaceRemovalSpec
                 Algorithms.Geometry.ClosestPair.ClosestPairSpec

                 Algorithms.Geometry.LinearProgramming.LinearProgrammingRICSpec
                 Algorithms.Geometry.RedBlueSeparator.RICSpec

                 Algorithms.Geometry.FrechetDistance.DiscreteSpec

<<<<<<< HEAD
                 Algorithms.Geometry.VisibilityPolygon.VisibilityPolygonSpec
=======
                 Algorithms.Geometry.SSSPSpec


>>>>>>> 2794c381

                 Graphics.CameraSpec

                 Test.Util
                 Spec
                 Paths_hgeometry_test

                 Data.Geometry.Point.CmpAround
                 Data.Geometry.Polygon.Convex.LowerTangent

                 Algorithms.Geometry.ConvexHull.OldDivideAndConquer

  build-depends:        base
                      , hspec                >= 2.1
                      , QuickCheck           >= 2.5
                      , quickcheck-instances    >= 0.3
                      , approximate-equality >= 1.1.0.2
                      , hgeometry                >= 0.9.0.0
                      , hgeometry-combinatorial
                      , hgeometry-ipe
                      , lens
                      , data-clist
                      , vector-circular      >= 0.1.1
                      , linear
                      , bytestring
                      , vinyl
                      , semigroups
                      , vector
                      , containers
                      , random
                      , singletons
                      , filepath
                      , directory
                      , yaml
                      , MonadRandom
                      , cereal

  default-extensions: TypeFamilies
                    , GADTs
                    , KindSignatures
                    , DataKinds
                    , TypeOperators
                    , ConstraintKinds
                    , PolyKinds
                    , RankNTypes
                    , TypeApplications
                    , ScopedTypeVariables


                    , PatternSynonyms
                    , ViewPatterns
                    , LambdaCase
                    , TupleSections


                    , StandaloneDeriving
                    , GeneralizedNewtypeDeriving
                    , DeriveFunctor
                    , DeriveFoldable
                    , DeriveTraversable

                    , FlexibleInstances
                    , FlexibleContexts
                    , MultiParamTypeClasses<|MERGE_RESOLUTION|>--- conflicted
+++ resolved
@@ -120,13 +120,10 @@
 
                  Algorithms.Geometry.FrechetDistance.DiscreteSpec
 
-<<<<<<< HEAD
                  Algorithms.Geometry.VisibilityPolygon.VisibilityPolygonSpec
-=======
                  Algorithms.Geometry.SSSPSpec
 
 
->>>>>>> 2794c381
 
                  Graphics.CameraSpec
 
