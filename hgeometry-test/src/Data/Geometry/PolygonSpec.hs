{-# LANGUAGE OverloadedStrings #-}
module Data.Geometry.PolygonSpec (spec) where

import           Algorithms.Geometry.LineSegmentIntersection
import           Control.Lens                                (over, view, (^.), (^..))
import qualified Data.ByteString                             as BS
import           Data.Ext
import qualified Data.Foldable                               as F
import           Data.Geometry
import           Data.Geometry.Boundary
import           Data.Geometry.Ipe
import           Data.Geometry.Triangle
import           Data.Ord
import           Data.Coerce
import           Data.Proxy
import           Data.Ratio
import           Data.Serialize
import qualified Data.Vector                                 as V
import           Data.Vector.Circular                        (CircularVector)
import qualified Data.Vector.Circular                        as CV
import qualified Data.Vector.Circular.Util                   as CV
import           Paths_hgeometry_test
import           System.IO.Unsafe
import           Test.Hspec
import           Test.QuickCheck
import           Test.QuickCheck.Instances                   ()

{-# NOINLINE allSimplePolygons #-}
allSimplePolygons :: [SimplePolygon () Double]
allSimplePolygons = unsafePerformIO $ do
  inp <- BS.readFile =<< getDataFileName "data/polygons.simple"
  case decode inp of
    Left msg -> error msg
    Right pts -> pure $
      [ simpleFromPoints [ ext (Point2 x y) | (x,y) <- lst ]
      | lst <- pts
      ]

allSimplePolygons' :: [SimplePolygon () Rational]
allSimplePolygons' = map (realToFrac <$>) allSimplePolygons

{-# NOINLINE allMultiPolygons #-}
allMultiPolygons :: [MultiPolygon () Double]
allMultiPolygons = unsafePerformIO $ do
  inp <- BS.readFile =<< getDataFileName "data/polygons.multi"
  case decode inp of
    Left msg -> error msg
    Right pts -> pure $
      [ MultiPolygon (toSimple boundary) (map toSimple holes)
      | (boundary:holes) <- pts
      ]
  where
    toSimple lst = simpleFromPoints [ ext (Point2 x y) | (x,y) <- lst ]

allMultiPolygons' :: [MultiPolygon () Rational]
allMultiPolygons' = map (realToFrac <$>) allMultiPolygons

instance Arbitrary (SimplePolygon () Rational) where
  arbitrary = elements allSimplePolygons'
  shrink p
    | isTriangle p = simplifyP p
    | otherwise = cutEars p ++ simplifyP p

instance Arbitrary (MultiPolygon () Rational) where
  arbitrary = elements allMultiPolygons'

simplifyP :: SimplePolygon () Rational -> [SimplePolygon () Rational]
simplifyP p
      -- Scale up polygon such that each coordinate is a whole number.
    | lcmP /= 1 = [unsafeFromCircularVector $ CV.map (over core (multP lcmP)) vs]
      -- Scale down polygon maintaining each coordinate as a whole number
    | gcdP /= 1 = [unsafeFromCircularVector $ CV.map (over core (divP gcdP)) vs]
    | minX /= 0 || minY /= 0
      = [unsafeFromCircularVector $ CV.map (over core align) vs]
    | otherwise =
      let p' = unsafeFromCircularVector $ CV.map (over core _div2) vs
      in [ p' | not (hasSelfIntersections p') ]
    -- otherwise = []
  where
    minX = F.minimumBy (comparing (view (core.xCoord))) vs ^. core.xCoord
    minY = F.minimumBy (comparing (view (core.yCoord))) vs ^. core.yCoord
    vs = p ^. outerBoundaryVector
    lcmP = lcmPoint p
    gcdP = gcdPoint p
    align :: Point 2 Rational -> Point 2 Rational
    align v = coerce (v .-. Point2 minX minY)
    multP v (Point2 c d) = Point2 (c*v) (d*v)
    divP v (Point2 c d) = Point2 (c/v) (d/v)
    _div2 (Point2 a b) = Point2 (numerator a `div` 2 % 1) (numerator b `div` 2 % 1)

lcmPoint :: SimplePolygon () Rational -> Rational
lcmPoint p = realToFrac t
  where
    vs = F.toList (p^.outerBoundaryVector)
    lst = concatMap (\(Point2 x y :+ ()) -> [denominator x, denominator y]) vs
    t = foldl1 lcm lst

gcdPoint :: SimplePolygon () Rational -> Rational
gcdPoint p = realToFrac t
  where
    vs = F.toList (p^.outerBoundaryVector)
    lst = concatMap (\(Point2 x y :+ ()) -> [denominator x, denominator y]) vs
    t = foldl1 gcd lst

cutEarAt :: SimplePolygon () Rational -> Int -> SimplePolygon () Rational
cutEarAt p n = unsafeFromVector $ V.drop 1 $ CV.toVector $ CV.rotateRight n vs
  where
    vs = p^.outerBoundaryVector

cutEars :: SimplePolygon () Rational -> [SimplePolygon () Rational]
cutEars p | isTriangle p = []
cutEars p = map (cutEarAt p) ears
  where
    ears =
      [ n
      | n <- [0 .. F.length vs-1]
      , let prev = CV.index vs (n-1)
            cur  = CV.index vs n
            next = CV.index vs (n+1)
            triangle = Triangle prev cur next
      , ccw' prev cur next == CCW -- left turn.
      , CV.all (\pt -> pt `elem` [prev,cur,next] || not (onTriangle (_core pt) triangle)) vs
      ]
    vs = p^.outerBoundaryVector



spec :: Spec
spec = do
  testCases "src/Data/Geometry/pointInPolygon.ipe"
  it "read . show = id (SimplePolygon)" $ do
    property $ \(pts :: CircularVector (Point 2 Rational :+ ())) ->
      let p = unsafeFromCircularVector pts in
      read (show p) == p
  it "read . show = id (MultiPolygon)" $ do
    property $ \(pts :: CircularVector (Point 2 Rational :+ ())) ->
      let simple = unsafeFromCircularVector pts
          p = MultiPolygon simple [simple] in
      read (show p) == p
<<<<<<< HEAD
  it "valid polygons (Simple/Double)" $ do
    forM_ allSimplePolygons $ \poly -> do
      hasSelfIntersections poly `shouldBe` False
      isCounterClockwise poly `shouldBe` True
  it "valid polygons (Simple/Rational)" $ do
    forM_ allSimplePolygons' $ \poly -> do
      hasSelfIntersections poly `shouldBe` False
      isCounterClockwise poly `shouldBe` True
  -- it "valid polygons (Multi/Double)" $ do
  --   forM_ allMultiPolygons $ \poly -> do
  --     ShowPoly poly (hasSelfIntersections poly) `shouldBe` ShowPoly poly False
  --     isCounterClockwise poly `shouldBe` True
  it "valid polygons (Multi/Rational)" $ do
    forM_ allMultiPolygons' $ \poly -> do
      hasSelfIntersections poly `shouldBe` False
      isCounterClockwise poly `shouldBe` True

data ShowPoly a b = ShowPoly a b deriving Show
instance Eq b => Eq (ShowPoly a b) where
  (ShowPoly _ a) == (ShowPoly _ b) = a == b




=======
>>>>>>> 1ee58fb0

testCases    :: FilePath -> Spec
testCases fp = runIO (readInputFromFile =<< getDataFileName fp) >>= \case
    Left e    -> it "reading point in polygon file" $
                   expectationFailure $ "Failed to read ipe file " ++ show e
    Right tcs -> mapM_ toSpec tcs


--   ipeF <- beforeAll $ readInputFromFile "tests/Data/Geometry/pointInPolygon.ipe"
--   describe "Point in Polygon tests" $ do
--     it "returns the first element of a list" $ do
--       head [23 ..] `shouldBe` (23 :: Int)


data TestCase r = TestCase { _polygon    :: SimplePolygon () r
                           , _inside     :: [Point 2 r]
                           , _onBoundary :: [Point 2 r]
                           , _outside    :: [Point 2 r]
                           }
                  deriving (Show)


toSingleSpec poly r q = (q `inPolygon` poly) `shouldBe` r
  -- where
  --   msg = "Point in polygon test with " ++ show q


toSpec (TestCase poly is bs os) = do
                                    specify "inside tests" $
                                      mapM_ (toSingleSpec poly Inside) is
                                    specify "on boundary tests" $
                                      mapM_ (toSingleSpec poly OnBoundary) bs
                                    specify "outside tests" $
                                      mapM_ (toSingleSpec poly Outside) os

readInputFromFile    :: FilePath -> IO (Either ConversionError [TestCase Rational])
readInputFromFile fp = fmap f <$> readSinglePageFile fp
  where
    f page = [ TestCase poly
                        [ s^.symbolPoint | s <- myPoints ats, isInsidePt  s ]
                        [ s^.symbolPoint | s <- myPoints ats, isBorderPt  s ]
                        [ s^.symbolPoint | s <- myPoints ats, isOutsidePt s ]
             | (poly :+ ats) <- polies
             ]
      where
        polies = page^..content.traverse._withAttrs _IpePath _asSimplePolygon
        syms   = page^..content.traverse._IpeUse


        myPoints polyAts = [s | (s :+ ats) <- syms, belongsToPoly ats polyAts ]

        -- We test a point/polygon combination if they have the same color
        belongsToPoly symAts polyAts =
            lookupAttr colorP symAts == lookupAttr colorP polyAts

        -- A point i inside if it is a disk
        isInsidePt   :: IpeSymbol r -> Bool
        isInsidePt s = s^.symbolName == "mark/disk(sx)"

        -- Boxes are on the boundary
        isBorderPt s = s^.symbolName == "mark/box(sx)"

        -- crosses are outside the polygon
        isOutsidePt s = s^.symbolName == "mark/cross(sx)"

        colorP = Proxy :: Proxy Stroke




-- main = readInputFromFile "tests/Data/Geometry/pointInPolygon.ipe"<|MERGE_RESOLUTION|>--- conflicted
+++ resolved
@@ -137,33 +137,6 @@
       let simple = unsafeFromCircularVector pts
           p = MultiPolygon simple [simple] in
       read (show p) == p
-<<<<<<< HEAD
-  it "valid polygons (Simple/Double)" $ do
-    forM_ allSimplePolygons $ \poly -> do
-      hasSelfIntersections poly `shouldBe` False
-      isCounterClockwise poly `shouldBe` True
-  it "valid polygons (Simple/Rational)" $ do
-    forM_ allSimplePolygons' $ \poly -> do
-      hasSelfIntersections poly `shouldBe` False
-      isCounterClockwise poly `shouldBe` True
-  -- it "valid polygons (Multi/Double)" $ do
-  --   forM_ allMultiPolygons $ \poly -> do
-  --     ShowPoly poly (hasSelfIntersections poly) `shouldBe` ShowPoly poly False
-  --     isCounterClockwise poly `shouldBe` True
-  it "valid polygons (Multi/Rational)" $ do
-    forM_ allMultiPolygons' $ \poly -> do
-      hasSelfIntersections poly `shouldBe` False
-      isCounterClockwise poly `shouldBe` True
-
-data ShowPoly a b = ShowPoly a b deriving Show
-instance Eq b => Eq (ShowPoly a b) where
-  (ShowPoly _ a) == (ShowPoly _ b) = a == b
-
-
-
-
-=======
->>>>>>> 1ee58fb0
 
 testCases    :: FilePath -> Spec
 testCases fp = runIO (readInputFromFile =<< getDataFileName fp) >>= \case
