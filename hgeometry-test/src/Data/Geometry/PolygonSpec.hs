--- conflicted
+++ resolved
@@ -156,7 +156,6 @@
       let simple = unsafeFromCircularVector pts
           p = MultiPolygon simple [simple] in
       read (show p) == p
-<<<<<<< HEAD
   -- it "valid polygons (Simple/Double)" $ do
   --   forM_ allSimplePolygons $ \poly -> do
   --     hasSelfIntersections poly `shouldBe` False
@@ -178,7 +177,6 @@
 instance Eq b => Eq (ShowPoly a b) where
   (ShowPoly _ a) == (ShowPoly _ b) = a == b
 
-=======
   -- Hm, is this property always true? What happens when points are all colinear?
   specify "monotone is simple" $
     property $ forAll genMonotone $ \(_dir, mono :: SimplePolygon () R) ->
@@ -186,7 +184,6 @@
   it "is monotone" $
     property $ forAll genMonotone $ \(dir, mono :: SimplePolygon () R) ->
       isMonotone dir mono
->>>>>>> d0fbaa93
 
 testCases    :: FilePath -> Spec
 testCases fp = runIO (readInputFromFile =<< getDataFileName fp) >>= \case
