{-# LANGUAGE ScopedTypeVariables #-}
module Data.Geometry.Polygon.Convex.ConvexSpec (spec) where

import           Algorithms.Geometry.ConvexHull.GrahamScan (convexHull)
import qualified Algorithms.Geometry.Diameter.Naive        as Naive

import           Control.Arrow                ((&&&))
import           Control.Lens                 (over, to, (^.), (^..))
import           Control.Monad.Random
import           Data.Coerce
import           Data.Ext
import qualified Data.Foldable                as F
import           Data.Geometry
import           Data.Geometry.Boundary
import           Data.Geometry.Box            (boundingBox)
import           Data.Geometry.BoxSpec        (arbitraryPointInBoundingBox)
import           Data.Geometry.Ipe
import           Data.Geometry.Polygon.Convex
<<<<<<< HEAD
import           Data.Geometry.PolygonSpec                 ()
import qualified Data.List.NonEmpty                        as NonEmpty
=======
import           Data.Geometry.PolygonSpec    ()
import qualified Data.List.NonEmpty           as NonEmpty
import           Data.Maybe
>>>>>>> 92949ed7
import           Data.RealNumber.Rational
import qualified Data.Vector.Circular         as CV
import           Paths_hgeometry_test
import           Test.Hspec
import           Test.QuickCheck              (Arbitrary (..), choose, elements, forAll, property,
                                               sized, suchThat, (===), (==>))
import           Test.QuickCheck.Instances    ()
import           Test.Util                    (ZeroToOne (..))

--------------------------------------------------------------------------------

instance Arbitrary (ConvexPolygon () Rational) where
  arbitrary = sized $ \n -> do
    k <- choose (3, max 3 n)
    stdgen <- arbitrary
    pure $ evalRand (randomConvex k granularity) (mkStdGen stdgen)
    where
      granularity = 1000000
  shrink convex = map convexPolygon (shrink (convex^.simplePolygon))

--------------------------------------------------------------------------------

type R = RealNumber 10


spec :: Spec
spec = do
  testCases "src/Data/Geometry/Polygon/Convex/convexTests.ipe"
  specify "∀ convex. verifyConvex convex == True" $
    property $ \(convex :: ConvexPolygon () Rational) ->
      verifyConvex convex
  specify "∀ convex. extremes convex == extremesLinear convex" $
    property $ \(convex :: ConvexPolygon () Rational, u :: Vector 2 Rational) ->
      quadrance u > 0 ==>
      let fastMax = snd (extremes u convex)
          slowMax = snd (extremesLinear u (convex^.simplePolygon))
      in cmpExtreme u fastMax slowMax === EQ
  specify "∀ poly. extremes (convexHull poly) == extremesLinear poly" $
    property $ \(p :: SimplePolygon () Rational, u :: Vector 2 Rational) ->
      quadrance u > 0 ==>
      let hull = over simplePolygon toCounterClockWiseOrder $
            convexHull (CV.toNonEmpty (p^.outerBoundaryVector))
          fastMax = snd (extremes u hull)
          slowMax = snd (extremesLinear u p)
      in cmpExtreme u fastMax slowMax === EQ

  -- Check that vertices are always considered to be OnBoundary.
  specify "inConvex boundary convex == OnBoundary" $
    property $ \(convex :: ConvexPolygon () Rational) ->
      let s = convex^.simplePolygon in
      forAll (choose (0, size s-1)) $ \n ->
        inConvex (s^.outerVertex n.core) convex === OnBoundary

  -- Check that all edge points are considered to be OnBoundary.
  specify "inConvex edge_point convex == OnBoundary" $
    property $ \(convex :: ConvexPolygon () Rational, ZeroToOne r) ->
      let s = convex^.simplePolygon in
      forAll (elements (listEdges s)) $ \(LineSegment' a b) ->
        let pt = Point $ lerp r (coerce $ a^.core) (coerce $ b^.core) in
        inConvex pt convex === OnBoundary

  -- Check that inConvex matches inPolygon inside the bounding box.
  specify "inConvex pt convex == inPolygon pt convex" $
    property $ \(convex :: ConvexPolygon () Rational) ->
      let s = convex^.simplePolygon in
      let bb = boundingBox convex in
      forAll (arbitraryPointInBoundingBox bb) $ \pt ->
        inConvex pt convex === inPolygon pt s

  -- Points that lie on straight lines between vertices are a corner case.
  -- Make sure that they work as expected.
  specify "inConvex inner edge convex == inPolygon pt convex" $
    property $ \(convex :: ConvexPolygon () Rational) ->
      let s = convex^.simplePolygon in
      forAll (choose (0, size s-1)) $ \a ->
      forAll (choose (0, size s-1)) $ \b ->
      size s > 3 && abs (a-b) >= 2 && abs (a-b) /= size s-1 ==>
      let aPt = s ^. outerVertex a.core
          bPt = s ^. outerVertex b.core
          cPt = Point $ lerp 0.5 (coerce aPt) (coerce bPt)
      in inConvex cPt convex === Inside

<<<<<<< HEAD
  -- Verify that convexPolygon always returns convex polygons.
  specify "verifyConvex (convexPolygon p)" $
    property $ \(p :: SimplePolygon () Rational) ->
      verifyConvex (convexPolygon p)

  specify "area (convexPolygon p) >= area p" $
    property $ \(p :: SimplePolygon () Rational) ->
      area (convexPolygon p ^. simplePolygon) >= area p

  specify "size (convexPolygon p) <= size p" $
    property $ \(p :: SimplePolygon () Rational) ->
      size (convexPolygon p ^. simplePolygon) <= size p
=======
  -- Check that Convex.diameter gives the same result as Naive.diameter
  specify "Convex.diameter == Naive.diameter" $
    property $ \(convex :: ConvexPolygon () Rational) ->
      let (fastA, fastB) = diametralPair convex
          Just (slowA, slowB) = Naive.diametralPair (toPoints (convex^.simplePolygon))
      in
        squaredEuclideanDist (fastA^.core) (fastB^.core) ===
        squaredEuclideanDist (slowA^.core) (slowB^.core)
>>>>>>> 92949ed7


testCases    :: FilePath -> Spec
testCases fp = runIO (readInputFromFile =<< getDataFileName fp) >>= \case
    Left e    -> it "reading ConvexTests file" $
                   expectationFailure . unwords $
                     [ "Failed to read ipe file", show fp, ":", show e]
    Right tcs -> do mapM_ toSpec tcs
                    minkowskiTests $ map _polygon tcs

data TestCase r = TestCase { _polygon    :: ConvexPolygon () r
                           }
                  deriving (Show)

toSingleSpec        :: (Num r, Ord r, Show r)
                    => ConvexPolygon q r -> Vector 2 r -> Expectation
toSingleSpec poly u =
  -- test that the reported extremes are equally far in direction u
    F.all allEq (unzip [extremes u poly, extremesLinear u (poly^.simplePolygon)])
    `shouldBe` True
  where
    allEq ~(p:ps) = all (\q -> cmpExtreme u p q == EQ) ps

-- | generates 360 vectors "equally" spaced/angled
directions :: Num r => [Vector 2 r]
directions = map (fmap toRat . uncurry Vector2 . (cos &&& sin) . toRad) ([0..359] :: [Double])
  where
    toRad i = i * (pi / 180)
    toRat x = fromIntegral . round $ 100000 * x

toSpec                 :: (Num r, Ord r, Show r) => TestCase r -> SpecWith ()
toSpec (TestCase poly) = do
                           it "Extreme points; binsearch same as linear" $
                             mapM_ (toSingleSpec poly) directions




readInputFromFile    :: FilePath -> IO (Either ConversionError [TestCase R])
readInputFromFile fp = fmap f <$> readSinglePageFile fp
  where
    f page = [ TestCase (ConvexPolygon poly) | (poly :+ _) <- polies ]
      where
        polies = page^..content.traverse._withAttrs _IpePath _asSimplePolygon


--------------------------------------------------------------------------------

minkowskiTests     ::  (Fractional r, Ord r, Show r) => [ConvexPolygon () r] -> Spec
minkowskiTests pgs = do
      minkowskiTests' "polygons in ipe file" pgs
      it "quickcheck minkowskisum same as naive" $
        property $ \(CP p :: CP Double) (CP q) ->
          minkowskiSum p q == naiveMinkowski p q



minkowskiTests'                      ::  (Fractional r, Ord r, Show r)
                                     => String -> [ConvexPolygon () r] -> Spec
minkowskiTests' s (map toCCW -> pgs) = describe ("Minkowskisums on " ++ s) $
    mapM_ (uncurry minkowskiTest) [ (p,q) | p <- pgs, q <- pgs ]


minkowskiTest     ::  (Fractional r, Ord r, Eq p, Show r, Show p)
                  => ConvexPolygon p r -> ConvexPolygon p r -> Spec
minkowskiTest p q = it "minkowskisum" $
  F (p,q) (minkowskiSum p q) `shouldBe` F (p,q) (naiveMinkowski p q)

naiveMinkowski     :: (Fractional r, Ord r)
                   => ConvexPolygon p r -> ConvexPolygon q r -> ConvexPolygon (p, q) r
naiveMinkowski p q = over (simplePolygon.unsafeOuterBoundaryVector) bottomMost
                   . toCCW . convexHull . NonEmpty.fromList
                   $ [ v .+. w | v <- p^..simplePolygon.outerBoundaryVector.traverse
                               , w <- q^..simplePolygon.outerBoundaryVector.traverse
                     ]
  where
    (v :+ ve) .+. (w :+ we) = v .+^ (toVec w) :+ (ve,we)


toCCW :: (Fractional r, Eq r) => ConvexPolygon p r -> ConvexPolygon p r
toCCW = over simplePolygon toCounterClockWiseOrder

data F a b = F a b deriving (Show)

instance Eq b => Eq (F a b) where
  (F _ b1) == (F _ b2) = b1 == b2


newtype CP r = CP (ConvexPolygon () r) deriving (Eq,Show)

instance (Arbitrary r, Fractional r, Ord r) => Arbitrary (CP r) where
  arbitrary =  CP . toCCW <$> suchThat (convexHull <$> arbitrary)
                              (\p -> p^.simplePolygon.outerBoundaryVector.to length > 2)<|MERGE_RESOLUTION|>--- conflicted
+++ resolved
@@ -16,14 +16,8 @@
 import           Data.Geometry.BoxSpec        (arbitraryPointInBoundingBox)
 import           Data.Geometry.Ipe
 import           Data.Geometry.Polygon.Convex
-<<<<<<< HEAD
-import           Data.Geometry.PolygonSpec                 ()
-import qualified Data.List.NonEmpty                        as NonEmpty
-=======
 import           Data.Geometry.PolygonSpec    ()
 import qualified Data.List.NonEmpty           as NonEmpty
-import           Data.Maybe
->>>>>>> 92949ed7
 import           Data.RealNumber.Rational
 import qualified Data.Vector.Circular         as CV
 import           Paths_hgeometry_test
@@ -106,7 +100,6 @@
           cPt = Point $ lerp 0.5 (coerce aPt) (coerce bPt)
       in inConvex cPt convex === Inside
 
-<<<<<<< HEAD
   -- Verify that convexPolygon always returns convex polygons.
   specify "verifyConvex (convexPolygon p)" $
     property $ \(p :: SimplePolygon () Rational) ->
@@ -119,7 +112,7 @@
   specify "size (convexPolygon p) <= size p" $
     property $ \(p :: SimplePolygon () Rational) ->
       size (convexPolygon p ^. simplePolygon) <= size p
-=======
+
   -- Check that Convex.diameter gives the same result as Naive.diameter
   specify "Convex.diameter == Naive.diameter" $
     property $ \(convex :: ConvexPolygon () Rational) ->
@@ -128,7 +121,6 @@
       in
         squaredEuclideanDist (fastA^.core) (fastB^.core) ===
         squaredEuclideanDist (slowA^.core) (slowB^.core)
->>>>>>> 92949ed7
 
 
 testCases    :: FilePath -> Spec
