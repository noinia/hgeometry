module Algorithms.Geometry.DelaunayTriangulation.DTSpec (spec) where

import qualified Algorithms.Geometry.DelaunayTriangulation.DivideAndConquer as DC
import qualified Algorithms.Geometry.DelaunayTriangulation.Naive as Naive
import           Algorithms.Geometry.DelaunayTriangulation.Types
import           Control.Lens
import qualified Data.CircularList.Util as CU
import           Data.Ext
import           Data.Geometry
<<<<<<< HEAD
import           Ipe
import qualified Data.List.NonEmpty                                         as NonEmpty
import qualified Data.Map                                                   as M
import           Data.Maybe                                                 (fromJust, mapMaybe)
-- import           Data.RealNumber.Rational
import qualified Data.Vector                                                as V
=======
import           Data.Geometry.Ipe
import           Data.Geometry.PlanarSubdivision
import qualified Data.List.NonEmpty as NonEmpty
import qualified Data.Map as M
import           Data.Maybe (fromJust, mapMaybe)
import qualified Data.PlaneGraph as PG
import           Data.Proxy
import           Data.RealNumber.Rational
import qualified Data.Vector as V
>>>>>>> 2e8befd7
import           Paths_hgeometry_test
import           Test.Hspec
import           Test.Util

type R = RealNumber 5

--------------------------------------------------------------------------------

dtEdges :: (Fractional r, Ord r)
        => NonEmpty.NonEmpty (Point 2 r :+ p) -> [(VertexID, VertexID)]
dtEdges = edgesAsVertices . DC.delaunayTriangulation

take'   :: Int -> NonEmpty.NonEmpty a -> NonEmpty.NonEmpty a
take' i = NonEmpty.fromList . NonEmpty.take i

--------------------------------------------------------------------------------

spec :: Spec
spec = do
  describe "Testing Divide and Conquer Algorithm for Delaunay Triangulation" $ do
    it "singleton " $ do
      dtEdges (take' 1 myPoints) `shouldBe` []
    toSpec (TestCase "myPoints" myPoints)
    toSpec (TestCase "myPoints'" myPoints')
    it "testing edges of 9 random pts" $
      fmap (flip PG.endPoints trianG) (PG.darts' trianG) == edgesPts''

    -- toSpec (TestCase "maartens points" buggyPoints3)

    ipeSpec

ipeSpec :: Spec
ipeSpec = testCases "src/Algorithms/Geometry/SmallestEnclosingDisk/manual.ipe"

testCases    :: FilePath -> Spec
testCases fp = (runIO $ readInput =<< getDataFileName fp) >>= \case
    Left e    -> it "reading Delaunay Triangulation disk file" $
                   expectationFailure $ "Failed to read ipe file " ++ show e
    Right tcs -> mapM_ toSpec tcs


-- | Point sets per color, Crosses form the solution
readInput    :: FilePath -> IO (Either ConversionError [TestCase () Rational])
readInput fp = fmap f <$> readSinglePageFile fp
  where
    f page = [ TestCase "?" $ fmap (\p -> p^.core.symbolPoint :+ ()) pSet
             | pSet <- byStrokeColour' syms
             ]
      where
        syms = page^..content.traverse._IpeUse
        byStrokeColour' = mapMaybe NonEmpty.nonEmpty . byStrokeColour



data TestCase p r = TestCase { _color    :: String
                             , _pointSet :: NonEmpty.NonEmpty (Point 2 r :+ p)
                             } deriving (Show,Eq)


toSpec                    :: (Fractional r, Ord r, Show r, Show p) => TestCase p r -> Spec
toSpec (TestCase c pts) = describe ("testing on " ++ c ++ " points") $ do
                            sameAsNaive c pts

sameAsNaive       :: (Fractional r, Ord r, Show p, Show r)
                  => String -> NonEmpty.NonEmpty (Point 2 r :+ p) -> Spec
sameAsNaive s pts = it ("Divide And Conquer same answer as Naive on " ++ s) $
                      (Naive.delaunayTriangulation pts
                       `sameEdges`
                       DC.delaunayTriangulation pts) `shouldBe` True


sameEdges             :: Triangulation p r -> Triangulation p r -> Bool
triA `sameEdges` triB = all sameAdj . M.assocs $ mapping'
  where
    sameAdj (a, b) = (f $ adjA V.! a) `CU.isShiftOf` (adjB V.! b)

    adjA = triA^.neighbours
    adjB = triB^.neighbours

    mapping' = M.fromList $ zip (M.elems $ triA^.vertexIds) (M.elems $ triB^.vertexIds)

    f = fmap (fromJust . flip M.lookup mapping')

myPoints :: NonEmpty.NonEmpty (Point 2 Rational :+ ())
myPoints = NonEmpty.fromList . map ext $
           [ Point2 1  3
           , Point2 4  26
           , Point2 5  17
           , Point2 6  7
           , Point2 12 16
           , Point2 19 4
           , Point2 20 0
           , Point2 20 11
           , Point2 23 23
           , Point2 31 14
           , Point2 33 5
           ]

myPoints' :: NonEmpty.NonEmpty (Point 2 Rational :+ ())
myPoints' = NonEmpty.fromList . map ext $
            [ Point2 64  736
            , Point2 96 688
            , Point2 128 752
            , Point2 160 704
            , Point2 128 672
            , Point2 64 656
            , Point2 192 736
            , Point2 208 704
            , Point2 192 672
            ]

--------------------------------------------------------------------------------

trianG = let dts    = DC.delaunayTriangulation pts''
         in toPlaneGraph (Proxy @()) dts

pts'' :: NonEmpty.NonEmpty (Point 2 R :+ Int)
pts'' = read "(Point2 (-214) 142 :+ 0) :| [Point2 (-59) 297 :+ 2,Point2 (-135) 141 :+ 1,Point2 193 (-123) :+ 6,Point2 51 (-147) :+ 3,Point2 242 114 :+ 7,Point2 186 290 :+ 5,Point2 262 293 :+ 8,Point2 109 1 :+ 4]"

edgesPts'' :: V.Vector (VertexId' s, VertexId' s)
edgesPts'' = V.fromList [(VertexId 0,VertexId 3),(VertexId 0,VertexId 1),(VertexId 0,VertexId 2),(VertexId 1,VertexId 0),(VertexId 1,VertexId 3),(VertexId 1,VertexId 4),(VertexId 1,VertexId 2),(VertexId 2,VertexId 0),(VertexId 2,VertexId 1),(VertexId 2,VertexId 4),(VertexId 2,VertexId 5),(VertexId 2,VertexId 8),(VertexId 3,VertexId 6),(VertexId 3,VertexId 4),(VertexId 3,VertexId 1),(VertexId 3,VertexId 0),(VertexId 4,VertexId 6),(VertexId 4,VertexId 7),(VertexId 4,VertexId 5),(VertexId 4,VertexId 2),(VertexId 4,VertexId 1),(VertexId 4,VertexId 3),(VertexId 5,VertexId 2),(VertexId 5,VertexId 4),(VertexId 5,VertexId 7),(VertexId 5,VertexId 8),(VertexId 6,VertexId 7),(VertexId 6,VertexId 4),(VertexId 6,VertexId 3),(VertexId 7,VertexId 8),(VertexId 7,VertexId 5),(VertexId 7,VertexId 4),(VertexId 7,VertexId 6),(VertexId 8,VertexId 2),(VertexId 8,VertexId 5),(VertexId 8,VertexId 7)]

--------------------------------------------------------------------------------
-- Issue #28 mentions that these sets loop.

-- for Doubles I guess.
{-

buggyPoints :: NonEmpty.NonEmpty (Point 2 (RealNumber 10) :+ Int)
buggyPoints = NonEmpty.fromList $ [ Point2 38.5 3.5  :+ 0
                                  , Point2 67.0 33.0 :+ 1
                                  , Point2 46.0 45.5 :+ 2
                                  , Point2 55.5 42.0 :+ 3
                                  , Point2 36.0 25.0 :+ 4
                                  , Point2 76.5 12.0 :+ 5
                                  , Point2 29.0 26.5 :+ 6
                                  , Point2 55.0 10.5 :+ 7
                                  ]

buggyPoints2 :: NonEmpty.NonEmpty (Point 2 (RealNumber 18) :+ Char)
buggyPoints2 = NonEmpty.fromList $ [ Point2 217.44781269876754 249.24741543498274 :+ 'a'
                                   , Point2 237.91428506927295 105.8082929316906  :+ 'b'
                                   , Point2 51.46936876163245 193.21960885915342  :+ 'c'
                                   , Point2 172.55365082143922 2.8346743864823387 :+ 'd'
                                   , Point2 250.55083565080437 93.13205719006257  :+ 'e'
                                   ]


-- | Maarten reported a problem with the EMST of this set
buggyPoints3 :: NonEmpty.NonEmpty (Point 2 (RealNumber 18) :+ Int)
buggyPoints3 = NonEmpty.fromList
             $ [ Point2 (-128) (-16)                                        :+ 1
               , Point2 (-64) (-80)                                         :+ 2
               , Point2 (-2097151243 / 32768000) (-2621440757 / 32768000)   :+ 3
               , Point2 (-16) (-128)                                        :+ 4
               , Point2 64 96                                               :+ 5
               ]
-}


--------------------------------------------------------------------------------
-- From bug #149

-- pts' :: IO (NonEmpty.NonEmpty (Point 2 R :+ Int))
-- pts' = do let pointCount = 9
--           rvs <- replicateM pointCount (randomRIO (Point2 (-300) (-300), Point2 300 300))
--           let ne = NonEmpty.fromList $ zipWith (:+) (fmap (fromIntegral @Int @R) <$> rvs) [0..]
--           pure ne

-- withEndPoints pg d = let (VertexData u _, VertexData v _) = pg^.PG.endPointsOf d
--                      in (d, (u,v))


-- fooPG ne = do let dts    = DC.delaunayTriangulation ne
--                   trian = toPlaneGraph (Proxy @()) dts
--               mapM_ print ne
--               print "============================"
--               print trian
--               print "============================"
--               let oid = PG.outerFaceId trian
--               mapM_ print $ fmap (withEndPoints trian) $ PG.boundary oid trian
--               print "============================"
--               -- mapM_ print $ trian^.rawFaceData
--               -- print "============================"
--               -- mapM_ print $ PG.boundaryVertices oid trian
--               -- print "============================"
--               -- mapM_ print $ snd (PG.facePolygons (PG.outerFaceId trian) trian)
--               -- printAsIpeSelection . iO . defIO . view core
--               --   $ outerFacePolygon (PG.outerFaceId trian) trian

--               printAsIpeSelection $ drawPlaneGraph' trian

--               -- printAs $ fmap snd . PG.edgeSegments $ trian

-- foo ne = do let dts    = DC.delaunayTriangulation ne
--                 trian = toPlanarSubdivision (Proxy @()) $ dts
--             mapM_ print ne
--             print "============================"
--             print dts
--             print "============================"
--             mapM_ print $ trian^.rawFaceData
--             print "============================"
--             print $ PG.boundaryVertices (FaceId $ VertexId 7) $ trian^.components.to V.head
--             print "============================"
--             mapM_ print (internalFacePolygons trian)

-- -- internalFaces' = V.tail . faces'<|MERGE_RESOLUTION|>--- conflicted
+++ resolved
@@ -7,15 +7,12 @@
 import qualified Data.CircularList.Util as CU
 import           Data.Ext
 import           Data.Geometry
-<<<<<<< HEAD
 import           Ipe
 import qualified Data.List.NonEmpty                                         as NonEmpty
 import qualified Data.Map                                                   as M
 import           Data.Maybe                                                 (fromJust, mapMaybe)
 -- import           Data.RealNumber.Rational
 import qualified Data.Vector                                                as V
-=======
-import           Data.Geometry.Ipe
 import           Data.Geometry.PlanarSubdivision
 import qualified Data.List.NonEmpty as NonEmpty
 import qualified Data.Map as M
@@ -24,7 +21,6 @@
 import           Data.Proxy
 import           Data.RealNumber.Rational
 import qualified Data.Vector as V
->>>>>>> 2e8befd7
 import           Paths_hgeometry_test
 import           Test.Hspec
 import           Test.Util
