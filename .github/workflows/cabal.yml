name: Cabal build/test

on:
  push:
    branches: [ master ]
  pull_request:
    branches: [ master ]

jobs:
  build:
    runs-on: ${{ matrix.os }}
    strategy:
      matrix:
        ghc: ['8.4', '8.6', '8.8', '8.10']
        os: [ubuntu-latest, macOS-latest]
    name: GHC ${{ matrix.ghc }} / ${{ matrix.os }}
    steps:
    - uses: actions/checkout@v2
    - uses: actions/setup-haskell@v1
      with:
        ghc-version: ${{ matrix.ghc }}
        cabal-version: 'latest'

    - name: Cache
      uses: actions/cache@v1
      env:
        cache-name: cache-cabal
      with:
        path: ~/.cabal
        key: ${{ runner.os }}-build-${{ env.cache-name }}-${{ matrix.ghc }}-${{ hashFiles('**/*.cabal') }}-${{ hashFiles('**/cabal.project') }}
        restore-keys: |
          ${{ runner.os }}-build-${{ env.cache-name }}-
          ${{ runner.os }}-build-
          ${{ runner.os }}-

    - name: Install dependencies
      run: |
        cabal v2-update || cabal v2-update
        cabal v2-build --only-dependencies --enable-tests --enable-benchmarks hgeometry-test
    - name: Build
      run: cabal v2-build hgeometry-test
<<<<<<< HEAD
    - name: Test combinatorial
=======
    - name: Test hgeometry
      if: ${{ !(matrix.os == 'macOS-latest' && matrix.ghc == '8.4') }}
      run: |
        cabal v2-build hgeometry
        cabal v2-test --test-show-details=always hgeometry
    - name: Test integration
>>>>>>> 5006cddf
      run: |
        cabal v2-test --test-show-details=streaming hgeometry-combinatorial
    - name: Test core
      run: |
        cabal v2-test --test-show-details=streaming hgeometry-test
    # - name: Check documentation syntax
    #   run: cabal v2-haddock hgeometry-test<|MERGE_RESOLUTION|>--- conflicted
+++ resolved
@@ -39,16 +39,12 @@
         cabal v2-build --only-dependencies --enable-tests --enable-benchmarks hgeometry-test
     - name: Build
       run: cabal v2-build hgeometry-test
-<<<<<<< HEAD
-    - name: Test combinatorial
-=======
     - name: Test hgeometry
       if: ${{ !(matrix.os == 'macOS-latest' && matrix.ghc == '8.4') }}
       run: |
         cabal v2-build hgeometry
         cabal v2-test --test-show-details=always hgeometry
-    - name: Test integration
->>>>>>> 5006cddf
+    - name: Test combinatorial
       run: |
         cabal v2-test --test-show-details=streaming hgeometry-combinatorial
     - name: Test core
