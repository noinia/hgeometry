--- conflicted
+++ resolved
@@ -57,11 +57,7 @@
         cat haddock_badge.json
 
     - name: Deploy 🚀
-<<<<<<< HEAD
-      uses: JamesIves/github-pages-deploy-action@3.5.9
-=======
       uses: JamesIves/github-pages-deploy-action@3.7.1
->>>>>>> 24658240
       with:
         GITHUB_TOKEN: ${{ secrets.GITHUB_TOKEN }}
         BRANCH: docs # The branch the action should deploy to.
