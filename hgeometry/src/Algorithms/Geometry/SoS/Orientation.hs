--- conflicted
+++ resolved
@@ -54,14 +54,6 @@
               => Point d r :+ i -> Vector d (Point d r :+ i) -> Sign
 sideTest q ps = sideTest'' . fmap toSymbolic $ cons q ps
 
-<<<<<<< HEAD
-=======
--- | Given an input point, transform its number type to include
--- symbolic $\varepsilon$ expressions so that we can use SoS.
-toSymbolic          :: (Ord i, Arity d) => Point d r :+ i -> Point d (Symbolic (i,Int) r)
-toSymbolic (p :+ i) = p&vector %~ imap (\j x -> symbolic x (i,j))
-
->>>>>>> aaf1701f
 -- | Given a point q and a vector of d points defining a hyperplane,
 -- test on which side of the hyperplane q lies.
 --
