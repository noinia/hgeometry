{-# LANGUAGE UndecidableInstances #-}
module HGeometry.HalfPlane.CommonIntersection
  ( CommonIntersection(..)
  , SubLine(..)
  , Chain(..)
  , commonIntersection
  -- , lowerBoundary
  -- , LowerBoundary(..)
  ) where

<<<<<<< HEAD
import           Control.Lens
import qualified Data.List.NonEmpty as NonEmpty
=======
import           Control.Lens hiding (Empty)
import           Data.Bifunctor (first)
import           Data.Default.Class
import           Data.Foldable1
import           Data.List.NonEmpty (NonEmpty(..))
>>>>>>> 88a5a75e
import           Data.Ord (comparing)
import           Data.Sequence (Seq(..))
import qualified Data.Sequence as Seq
import           Data.These
import           HGeometry.Ext
import           HGeometry.Foldable.Util
import           HGeometry.HalfLine
import           HGeometry.HalfPlane.CommonIntersection.Chain
import           HGeometry.HalfSpace
import           HGeometry.HyperPlane.Class
import           HGeometry.Intersection
import           HGeometry.Line
import           HGeometry.Line.General
import           HGeometry.Line.LowerEnvelope
import           HGeometry.LineSegment
import           HGeometry.Point
import           HGeometry.Polygon.Convex
import           HGeometry.Sequence.Alternating
import           HGeometry.Vector

--------------------------------------------------------------------------------

-- | Common intersection of a bunch of halfplanes
data CommonIntersection halfPlane r =
    EmptyIntersection
  | SingletonPoint    (Point 2 r)                     (Vector 3 halfPlane)
  -- ^ Common intersection is a singleton point, defined by the three given halfplanes
  | InSubLine (VerticalOrLineEQ r) (Vector 2 halfPlane) (SubLine halfPlane r)
  -- ^ The two halfPlanes that define the line, and the other halfplanes furthe
  -- restricitng the line.
  | Slab halfPlane halfPlane
    -- ^ two parallel halfPlanes l and u that form a slab;
  | BoundedRegion (ConvexPolygon (Point 2 r :+ halfPlane))
  | UnboundedRegion (Chain Seq halfPlane r)
    -- ^ each vertex stores the interior halfplane of the CCW-edge it is incident to.
  deriving (Show,Eq)

-- | Part of the line
data SubLine halfPlane r = EntireLine
                         | InHalfLine (HalfLine (Point 2 r)) halfPlane -- ^ the third halfPlane
                         | InSegment (ClosedLineSegment (Point 2 r)) halfPlane halfPlane
                           -- ^ the remaining two halfplanes
                         deriving (Show,Eq)

--------------------------------------------------------------------------------

-- | Computes the common intersection of a \(n\) halfplanes.
--
-- running time: \(O(n\log n)\)
commonIntersection     :: forall f halfPlane r.
                          ( Foldable1 f, Functor f
                          , HalfPlane_ halfPlane r
                          , Fractional r, Ord r

                          , Default (LineEQ r :+ halfPlane), Default halfPlane -- FIXME
                          , Show halfPlane, Show r
                          )
                       => f halfPlane -> CommonIntersection halfPlane r
commonIntersection hs0 = case bimap extremes boundaries $ partitionhalfPlanes hs0 of
    -- we only have vertical halfpalnes planes
    This verticals               -> case verticals of
            Negatives (_ :+ l)            -> UnboundedRegion $ Chain (Alternating l mempty)
            Positives (_ :+ u)            -> UnboundedRegion $ Chain (Alternating u mempty)
            BothSigns (x :+ l) (x' :+ u)  -> case x `compare` x' of
              LT -> EmptyIntersection
              EQ -> InSubLine (VerticalLineThrough x) (Vector2 l u) EntireLine
              GT -> Slab l u

    -- we only have non-vertical halfpalnes planes
    That nonVerticals            -> withNonVerticals nonVerticals

    -- we have both vertical, and non-vertical halfPlanes
    These verticals nonVerticals -> case nonVerticals of
      -- all non-vertical halfplanes are negative halfplanes though. So we can
       Negatives upperBoundary               -> upperBoundary `clipAndPushBy` verticals

      -- all non-vertical halfplanes are postiive halfplanes though
       Positives lowerBoundary               -> lowerBoundary `clipAndPushBy` verticals

       -- We have both positive and negative non-vertical halfplanes. So compute their
       -- common intersection, and then clip the result to the vertical slab determined by
       -- the verticals
       BothSigns upperBoundary lowerBoundary ->
         undefined -- TODO: somehow combine them, and clip
         -- withNonVerticals nonVerticals `clipBy` verticals
  where
    withNonVerticals              :: These2 (Chain Seq (LineEQ r :+ halfPlane) r)
                                  -> CommonIntersection halfPlane r
    withNonVerticals nonVerticals = case nonVerticals of
      -- we only have halfplanes with negative signs
       Negatives upperBoundary               -> unboundedRegion upperBoundary
      -- we only have halfplanes with positives signs
       Positives lowerBoundary               -> unboundedRegion lowerBoundary
       -- we have both positive and negative halfplanes
       BothSigns upperBoundary lowerBoundary -> undefined -- TODO: somehow combine them.

    -- -- clip the chain by the vertical boundaries
    -- clipBy inters = \case
    --   Negatives (x  :+ l)             -> undefined
    --   Positives (x' :+ u)             -> undefined
    --   BothSigns (x :+ l)  (x' :+ u)
    --     | x < x'                 -> EmptyIntersection
    --     | otherwise              -> undefined


-- | Helper function to construct an unbounded region
unboundedRegion :: Chain Seq (core :+ halfPlane) r -> CommonIntersection halfPlane r
unboundedRegion = UnboundedRegion . first (view extra)

-- | clip the chain by the given vertical halfplanes, and add the clipping halfPlanes to
-- the chains.
clipAndPushBy        :: (Ord r, Num r, HalfPlane_ halfPlane r)
                     => Chain Seq (LineEQ r :+ halfPlane) r
                     -> These2 (r :+ halfPlane)
                     -> CommonIntersection halfPlane r
clipAndPushBy inters = \case
    Negatives hl    -> unboundedRegion . clipRight' hl $ inters
    Positives hu    -> unboundedRegion . clipLeft'  hu $ inters
    BothSigns hl hu -> case (hl^.core) `compare` (hu^.core) of
      LT -> EmptyIntersection
      EQ -> let x           = hl^.core
                verticals   = Vector2 (hl^.extra) (hu^.extra)
                  -- the two vertical halfplanes defining x
                theHalfLine = HalfLine (Point2 x y) (Vector2 0 vy)
                (y :+ h)    = evalChainAt x inters
                  -- the non-vertical halfplane bounding the intersection
                vy          = case h^.halfSpaceSign of
                                Positive -> 1
                                Negative -> -1
            in InSubLine (VerticalLineThrough x) verticals (InHalfLine theHalfLine h)
      GT -> unboundedRegion . clipLeft' hl . clipRight' hu $ inters
  where

    dummy = LineEQ 0 0

    clipLeft' (x' :+ u) inters' = let env   = clipLeft x' inters'
                                      cons' = consElemWith (flip $ intersectVertical x')
                                 in env&_ChainAlternating %~ cons' (dummy :+ u)

    clipRight' (x :+ l) inters' = let env   = clipRight x inters'
                                      snoc' = flip (snocElemWith (intersectVertical x))
                                  in env&_ChainAlternating %~ snoc' (dummy :+ l)




data LeftIntersection halfPlane r =
    LowerAboveUpper
  | Intersection (Point 2 r) (Chain Seq (LineEQ r :+ halfPlane) r)
                             (Chain Seq (LineEQ r :+ halfPlane) r)
  | NoIntersection (Chain Seq (LineEQ r :+ halfPlane) r)
                                       (Chain Seq (LineEQ r :+ halfPlane) r)

-- | Given the lower  chain and the upper chain, computes the first intersection as seen from the left; i.e. the first point where the remainder of the lower chain indeed lies below the remainder of the upper chain
leftIntersection               :: (Ord  r, Fractional r
                                  )
                               => Chain Seq (LineEQ r :+ halfPlane) r
                               -> Chain Seq (LineEQ r :+ halfPlane) r
                               -> LeftIntersection halfPlane r
leftIntersection lower0 upper0 = case dropWhile lowerAboveUpper $ zipLR lower0 upper0 of
    []                     -> LowerAboveUpper
    (_, lower, upper) : _  -> case leftMost lower `intersect` leftMost upper of
      Nothing                    -> NoIntersection lower upper -- parallel
      Just (Line_x_Line_Point p) -> Intersection p lower upper
      Just (Line_x_Line_Line _)  -> undefined -- TODO: think about this....
       -- should be a degenerate slab, which is just a line (segment?) I guess
  where
    lowerAboveUpper (x, lower, upper) = evalAt' x (leftMost lower) > evalAt' x (leftMost upper)



-- | simultaneously scan the chains, zipping up their remainders. i.e.  returns a list of
-- triples (x_i,lower_i,upper_i), so that on (x_{i-1},x_i] lower_i and upper_i are the
-- remaining alternating chains. (x_{-1} = -\infty).
zipLR             :: Ord r
                  => Chain Seq halfPlane r -> Chain Seq halfPlane r
                  -> [(r, Chain Seq halfPlane r, Chain Seq halfPlane r )]
zipLR lower upper = case firstIntersection lower upper of
    None                           -> []
    Upper p upper'                 -> (p^.xCoord, lower, upper) : zipLR lower  upper'
    Lower p lower'                 -> (p^.xCoord, lower, upper) : zipLR lower' upper
    Simultaneous p _ lower' upper' -> (p^.xCoord, lower, upper) : zipLR lower' upper'

data FirstVertex halfPlane r = None
                 | Upper (Point 2 r) (Chain Seq  halfPlane r)
                 -- ^ first vertex in the upper chain, and the rest of the upper chain
                 | Lower (Point 2 r) (Chain Seq  halfPlane r)
                 | Simultaneous (Point 2 r)  -- ^ point in the lower chian
                                (Point 2 r) -- ^ point in the upper chain
                                (Chain Seq  halfPlane r) -- ^ remainder of the lower chain
                                (Chain Seq  halfPlane r) -- ^ remainder of the upper chain
                 deriving (Show,Eq)

firstIntersection             :: Ord r
                              => Chain Seq halfPlane r -> Chain Seq halfPlane r
                              -> FirstVertex halfPlane r
firstIntersection (Chain lower) (Chain upper) = case unconsAlt lower of
  Left _               -> case unconsAlt upper of
                            Left _               -> None
                            Right ((_,q),upper') -> Upper q (Chain upper')
  Right ((_,p),lower') -> case unconsAlt upper of
    Left _               -> Lower p (Chain lower')
    Right ((_,q),upper') -> case (p^.xCoord) `compare` (q^.xCoord) of
                              LT -> Lower p (Chain lower')
                              EQ -> Simultaneous p q (Chain lower') (Chain upper')
                              GT -> Upper q (Chain upper')




-- | A these where both values just have the same type.  in particular, we will use This:
-- for Negative signs halfplanes, and That for Positive signed half planes.
type These2 a = These a a
-- Some pattern synonyms so that the rest is easier to read
pattern Negatives :: a -> These a b
pattern Negatives x = This x
pattern Positives :: b -> These a b
pattern Positives x = That x
pattern BothSigns :: a -> b -> These a b
pattern BothSigns x y = These x y
{-# COMPLETE Negatives, Positives, BothSigns #-}

-- | Vertical halfplanes
type Verticals halfPlane r    = These2 (NonEmpty (r        :+ halfPlane))
-- | Non-vertical halfplanes
type NonVerticals halfPlane r = These2 (NonEmpty (LineEQ r :+ halfPlane))

-- | Classify the halfplanes by their bounding lines into Vertical/NonVertical,
-- and then on their Sign
partitionhalfPlanes     :: forall f halfPlane r.
                           ( Foldable1 f
                           , HalfPlane_ halfPlane r, Ord r, Fractional r
                           ) => f halfPlane
                        -> These (Verticals halfPlane r) (NonVerticals halfPlane r)
partitionhalfPlanes = bimap partition' partition'
                    . partitionEithersNE . fmap classifyHalfPlane
                    . toNonEmpty
  where
    -- partition the halfplanes by their sign.
    partition' :: NonEmpty (core :+ halfPlane) -> These2 (NonEmpty (core :+ halfPlane))
    partition' = partitionEithersNE . fmap classifyBySign

    classifyBySign h = case h^.extra.halfSpaceSign of
                         Negative -> Left  h
                         Positive -> Right h

-- | From all the vertical halfplanes with negative sign we compute the leftmost one,
-- and from the positive halfplanes we compute the rightmost one.
extremes :: Ord r => Verticals halfPlane r -> These2 (r :+ halfPlane)
extremes = bimap leftMostPlane rightMostPlane
  where
    rightMostPlane = maximumBy (comparing (^.core))
    leftMostPlane  = minimumBy (comparing (^.core))

-- | Computes the upper boundary of the halfplanes that have negative sign, and the upper
-- boundary of the halfplanes that have negative sign
boundaries :: ( HalfPlane_ halfPlane r
              , Ord r, Fractional r


              , Default (LineEQ r :+ halfPlane), Default halfPlane -- FIXME
              , Show r, Show halfPlane
              ) => NonVerticals halfPlane r -> These2 (Chain Seq (LineEQ r :+ halfPlane) r)
boundaries = bimap upperBoundary lowerBoundary
  where
    upperBoundary hs = let LowerEnvelope alt = lowerEnvelope hs in Chain alt
    lowerBoundary hs = let LowerEnvelope alt = upperEnvelope hs in Chain alt

--------------------------------------------------------------------------------




-- clipLowerLeft :: VerticalOrLineEQ r
--               -> Chain Seq halfPlane r -- ^ lower boundary of the (non-vertical) positive halfplanes
--               ->

-- (Chain lower) (Chain upper) =  case (unconsAlt lowerB, unconsAlt upperB) of
--       (Left (l :+ hl),            Left (u :+ hu))             -> undefined
--       (Left (l :+ hl),            Right ((u :+ hu,q), upper)) -> case l `intersect` u of
--         Nothing ->


--           | evalAt' 0 l <= evalAt' 0 u -> Slab hl hu
--                 | otherwise                  -> EmptyIntersection
--         Just (Line_x_Line_Line _)            -> Slab hl hu -- degenerate slab
--         Just (Line_x_Line_Point p)



--       (Right ((l :+ hl,p),lower), Left (u :+ hu))             -> undefined
--       (Right ((l :+ hl,p),lower), Right ((u :+ hu,q), upper)) -> undefined



-- -- |
-- combineNonV :: ( Fractional r, Ord r
--                ) => Chain Seq (LineEQ r :+ halfPlane) r
--                -- ^ lower boundary of the (non-vertical) positive halfplanes
--             -> Chain Seq (LineEQ r :+ halfPlane) r
--             -- ^ upper boundary of the (non-vertical) negative halfplanes
--             -> CommonIntersection halfPlane r
-- combineNonV (Chain lower0) (Chain upper0) = go0 lower0 upper0
--   where
--     go0 lowerB upperB = case (unconsAlt lowerB, unconsAlt upperB) of
--       (Left (l :+ hl), Left (u :+ hu)) -> case l `intersect` u of
--         Nothing | evalAt' 0 l <= evalAt' 0 u -> Slab hl hu
--                 | otherwise                  -> EmptyIntersection
--         Just (Line_x_Line_Line _)            -> Slab hl hu -- degenerate slab
--         Just (Line_x_Line_Point p)
--                 | evalAt' x l < evalAt' x u   -> Unbounded . Chain $
--                                                  Alternating hl $ Seq.singleton (p,hu)
--                                               -- diverging
--                 | otherwise                   -> Unbounded . Chain $
--                                                  Alternating hu $ Seq.singleton (p,hl)
--                                           -- converging
--           where x = p^.xCoord + 1
--       (lower, upper) -> trimLeft (lower,upper)

--     -- recursive case
--     trimLeft = \case
--       (Left (l :+ hl),            Left (u :+ hu))             -> undefined
--       (Left (l :+ hl),            Right ((u :+ hu,q), upper)) -> case l `intersect` u of
--         Nothing ->


--           | evalAt' 0 l <= evalAt' 0 u -> Slab hl hu
--                 | otherwise                  -> EmptyIntersection
--         Just (Line_x_Line_Line _)            -> Slab hl hu -- degenerate slab
--         Just (Line_x_Line_Point p)



--       (Right ((l :+ hl,p),lower), Left (u :+ hu))             -> undefined
--       (Right ((l :+ hl,p),lower), Right ((u :+ hu,q), upper)) -> undefined


-- case
-- l `intersect` u of
--         Nothing ->


--           | evalAt' 0 l <= evalAt' 0 u -> Slab hl hu
--                 | otherwise                  -> EmptyIntersection
--         Just (Line_x_Line_Line _)            -> Slab hl hu -- degenerate slab
--         Just (Line_x_Line_Point p)
--                 | evalAt' x l < evalAt' x u   -> Unbounded . Chain $
--                                                  Alternating hl $ Seq.singleton (p,hu)
--                                               -- diverging
--                 | otherwise                   -> Unbounded . Chain $
--                                                  Alternating hu $ Seq.singleton (p,hl)
--                                           -- converging
--           where x = p^.xCoord + 1



--         undefined



-- data ConvergingOrDiversing = Converging | Diverging
--                            deriving (Show,Eq)

-- combine                               :: Chain Seq halfPlane r -> Chain Seq halfPlane r
--                                       -> CommonIntersection halfPlane r
-- combine (Chain lowerB0) (Chain upperB0) = go lowerB0 upperB0
--   where



--   case (lowerB, upperB) of
--    (Alternating l Empty) (Alternating u Empty) ->
--        case (asGeneralLine $ l^.boundingHyperPlane, asGeneralLine $ u^.boundingHyperPlane) of
--          (VerticalLineThrough lx , VerticalLineThrough ux)
--                                         | lx > ux   -> EmptyIntersection
--                                         | otherwise -> Slab l u
--          (VerticalLineThrough lx, NonVertical ul)         ->
--          (NonVertical ll,         VerticalLineThrough ux) ->
--          (NonVertical ll,         NonVertical ul)         ->


--          (VerticalLineThrouy lx)

--        case (l^.boundingHyperPlane) `intersect` (u^.boundingHyperPlane) of
--          Nothing                    -> Slab l u
--              -- the two bounding lines don't intersect, so they form a slab
--          Just (Line_x_Line_Line _)  -> Slab l u -- degenerate slab
--          Just (Line_x_Line_Point p) -> Unbounded $ case classify (p^.xCoord + 1) l u of
--            Converting -> Alternating u $ Seq.singleton (p,l)
--            Diverging  -> Alternating l $ Seq.singleton (p,u)
--    _                                           -> undefined

-- classify x l u = case (evalAt'' x l > evalAt'' x u)  of
--     False -> Converging
--     True  ->  Diverging
--  where
--    evalAt'' q h =
--      VerticalLineThrough x' ->                     evalAt' q $



--------------------------------------------------------------------------------


-- | We use the same type as the lower envelope
type UpperEnvelopeF = LowerEnvelopeF

-- | To compute the upper envelope we simply flip the plane, and compute the lower
-- envelope instead.
--
-- \(O(n\log n)\)
upperEnvelope :: forall g f line r.
                    ( NonVerticalHyperPlane_ line 2 r
                    , Fractional r, Ord r
                    , Foldable1 f, Functor f
                    , IsIntersectableWith line line
                    , Intersection line line ~ Maybe (LineLineIntersection line)
                    , HasFromFoldable g, Functor g
                    , Default line -- TODO hack
                    )
                 => f line -> UpperEnvelopeF g (Point 2 r) line
upperEnvelope = bimap (over yCoord negate) flipY . lowerEnvelope . fmap flipY
  where
    flipY :: line -> line
    flipY = over (hyperPlaneCoefficients.traverse) negate

--------------------------------------------------------------------------------

-- | Given an x-coordiante, a bounding line (and its hyperplane), evaluate the value of
-- the line.
intersectVertical               :: Num r => r -> LineEQ r :+ extra -> extra' -> Point 2 r
intersectVertical x (l' :+ _) _ = Point2 x (evalAt' x l')


-- | Classify the halfplane as either having a vertical bounding line or a general
-- non-vertical line.
classifyHalfPlane   :: (HalfPlane_ halfPlane r, Fractional r, Eq r)
                    => halfPlane
                    -> Either (r :+ halfPlane) (LineEQ r :+ halfPlane)
classifyHalfPlane h = case h^.boundingHyperPlane.to asGeneralLine of
  VerticalLineThrough x -> Left  (x :+ h)
  NonVertical l         -> Right (l :+ h)

-- | Convert to a general line.
asGeneralLine :: (HyperPlane_ hyperPlane 2 r, Fractional r, Eq r)
              => hyperPlane -> VerticalOrLineEQ r
asGeneralLine = hyperPlaneFromEquation . hyperPlaneEquation

--------------------------------------------------------------------------------


--clipLower<|MERGE_RESOLUTION|>--- conflicted
+++ resolved
@@ -8,16 +8,13 @@
   -- , LowerBoundary(..)
   ) where
 
-<<<<<<< HEAD
+
 import           Control.Lens
-import qualified Data.List.NonEmpty as NonEmpty
-=======
 import           Control.Lens hiding (Empty)
 import           Data.Bifunctor (first)
-import           Data.Default.Class
 import           Data.Foldable1
 import           Data.List.NonEmpty (NonEmpty(..))
->>>>>>> 88a5a75e
+import qualified Data.List.NonEmpty as NonEmpty
 import           Data.Ord (comparing)
 import           Data.Sequence (Seq(..))
 import qualified Data.Sequence as Seq
@@ -72,7 +69,6 @@
                           , HalfPlane_ halfPlane r
                           , Fractional r, Ord r
 
-                          , Default (LineEQ r :+ halfPlane), Default halfPlane -- FIXME
                           , Show halfPlane, Show r
                           )
                        => f halfPlane -> CommonIntersection halfPlane r
@@ -278,7 +274,6 @@
               , Ord r, Fractional r
 
 
-              , Default (LineEQ r :+ halfPlane), Default halfPlane -- FIXME
               , Show r, Show halfPlane
               ) => NonVerticals halfPlane r -> These2 (Chain Seq (LineEQ r :+ halfPlane) r)
 boundaries = bimap upperBoundary lowerBoundary
@@ -436,7 +431,6 @@
                     , IsIntersectableWith line line
                     , Intersection line line ~ Maybe (LineLineIntersection line)
                     , HasFromFoldable g, Functor g
-                    , Default line -- TODO hack
                     )
                  => f line -> UpperEnvelopeF g (Point 2 r) line
 upperEnvelope = bimap (over yCoord negate) flipY . lowerEnvelope . fmap flipY
