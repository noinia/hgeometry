{-# LANGUAGE Unsafe #-}
{-# LANGUAGE UndecidableInstances #-}
--------------------------------------------------------------------------------
-- |
-- Module      :  Data.Geometry.Transformation
-- Copyright   :  (C) Frank Staals
-- License     :  see the LICENSE file
-- Maintainer  :  Frank Staals
--------------------------------------------------------------------------------
module Data.Geometry.Transformation where

import           Control.Lens (iso,set,Iso,imap)
import           Data.Geometry.Matrix
import           Data.Geometry.Matrix.Internal (mkRow)
import           Data.Geometry.Point
import           Data.Geometry.Properties
import           Data.Geometry.Vector
import qualified Data.Geometry.Vector as V
import           Data.Proxy
import           GHC.TypeLits

{- $setup
>>> import Data.Geometry.LineSegment
>>> import Data.Ext
-}

--------------------------------------------------------------------------------
-- * Transformations

-- | A type representing a Transformation for d dimensional objects
newtype Transformation d r = Transformation { _transformationMatrix :: Matrix (d + 1) (d + 1) r }

-- | Transformations and Matrices are isomorphic.
transformationMatrix :: Iso (Transformation d r)       (Transformation d       s)
                            (Matrix (d + 1) (d + 1) r) (Matrix (d + 1) (d + 1) s)
transformationMatrix = iso _transformationMatrix Transformation

deriving instance (Show r, Arity (d + 1)) => Show (Transformation d r)
deriving instance (Eq r, Arity (d + 1))   => Eq (Transformation d r)
deriving instance (Ord r, Arity (d + 1))  => Ord (Transformation d r)
deriving instance Arity (d + 1)           => Functor (Transformation d)
deriving instance Arity (d + 1)           => Foldable (Transformation d)
deriving instance Arity (d + 1)           => Traversable (Transformation d)

type instance NumType (Transformation d r) = r

-- | Compose transformations (right to left)
(|.|) :: (Num r, Arity (d + 1)) => Transformation d r -> Transformation d r -> Transformation d r
(Transformation f) |.| (Transformation g) = Transformation $ f `multM` g


-- if it exists?

-- | Compute the inverse transformation
--
-- >>> inverseOf $ translation (Vector2 (10.0) (5.0))
-- Transformation {_transformationMatrix = Matrix Vector3 [Vector3 [1.0,0.0,-10.0],Vector3 [0.0,1.0,-5.0],Vector3 [0.0,0.0,1.0]]}
inverseOf :: (Fractional r, Invertible (d + 1) r)
          => Transformation d r -> Transformation d r
inverseOf = Transformation . inverse' . _transformationMatrix

--------------------------------------------------------------------------------
-- * Transformable geometry objects

-- | A class representing types that can be transformed using a transformation
class IsTransformable g where
  transformBy :: Transformation (Dimension g) (NumType g) -> g -> g

-- | Apply a transformation to a collection of objects.
--
-- >>> transformAllBy (uniformScaling 2) [Point1 1, Point1 2, Point1 3]
-- [Point1 2.0,Point1 4.0,Point1 6.0]
transformAllBy :: (Functor c, IsTransformable g)
               => Transformation (Dimension g) (NumType g) -> c g -> c g
transformAllBy t = fmap (transformBy t)

-- | Apply transformation to a PointFunctor, ie something that contains
--   points. Polygons, triangles, line segments, etc, are all PointFunctors.
--
-- >>> transformPointFunctor (uniformScaling 2) $ OpenLineSegment (Point1 1 :+ ()) (Point1 2 :+ ())
<<<<<<< HEAD
-- OpenLineSegment (Point1 [2.0] :+ ()) (Point1 [4.0] :+ ())
=======
-- LineSegment (Open (Point1 2.0 :+ ())) (Open (Point1 4.0 :+ ()))
>>>>>>> 2794c381
transformPointFunctor   :: ( PointFunctor g, Fractional r, d ~ Dimension (g r)
                           , Arity d, Arity (d + 1)
                           ) => Transformation d r -> g r -> g r
transformPointFunctor t = pmap (transformBy t)

instance (Fractional r, Arity d, Arity (d + 1))
         => IsTransformable (Point d r) where
  transformBy t = Point . transformBy t . toVec

instance (Fractional r, Arity d, Arity (d + 1))
         => IsTransformable (Vector d r) where
  transformBy (Transformation m) v = f $ m `mult` snoc v 1
    where
      f u   = (/ V.last u) <$> V.init u


--------------------------------------------------------------------------------
-- * Common transformations

-- | Create translation transformation from a vector.
--
-- >>> transformBy (translation $ Vector2 1 2) $ Point2 2 3
-- Point2 3.0 5.0
translation   :: (Num r, Arity d, Arity (d + 1))
              => Vector d r -> Transformation d r
translation v = Transformation . Matrix $ imap transRow (snoc v 1)

-- | Create scaling transformation from a vector.
--
-- >>> transformBy (scaling $ Vector2 2 (-1)) $ Point2 2 3
-- Point2 4.0 (-3.0)
scaling   :: (Num r, Arity d, Arity (d + 1))
          => Vector d r -> Transformation d r
scaling v = Transformation . Matrix $ imap mkRow (snoc v 1)

-- | Create scaling transformation from a scalar that is applied
--   to all dimensions.
--
-- >>> transformBy (uniformScaling 5) $ Point2 2 3
-- Point2 10.0 15.0
-- >>> uniformScaling 5 == scaling (Vector2 5 5)
-- True
-- >>> uniformScaling 5 == scaling (Vector3 5 5 5)
-- True
uniformScaling :: (Num r, Arity d, Arity (d + 1)) => r -> Transformation d r
uniformScaling = scaling . pure


--------------------------------------------------------------------------------
-- * Functions that execute transformations

-- | Translate a given point.
--
-- >>> translateBy (Vector2 1 2) $ Point2 2 3
-- Point2 3.0 5.0
translateBy :: ( IsTransformable g, Num (NumType g)
               , Arity (Dimension g), Arity (Dimension g + 1)
               ) => Vector (Dimension g) (NumType g) -> g -> g
translateBy = transformBy . translation

-- | Scale a given point.
--
-- >>> scaleBy (Vector2 2 (-1)) $ Point2 2 3
-- Point2 4.0 (-3.0)
scaleBy :: ( IsTransformable g, Num (NumType g)
           , Arity (Dimension g), Arity (Dimension g + 1)
           ) => Vector (Dimension g) (NumType g) -> g -> g
scaleBy = transformBy . scaling


-- | Scale a given point uniformly in all dimensions.
--
-- >>> scaleUniformlyBy 5 $ Point2 2 3
-- Point2 10.0 15.0
scaleUniformlyBy :: ( IsTransformable g, Num (NumType g)
                    , Arity (Dimension g), Arity (Dimension g + 1)
                    ) => NumType g -> g -> g
scaleUniformlyBy = transformBy  . uniformScaling


-- | Row in a translation matrix
-- transRow     :: forall n r. ( Arity n, Arity (n- 1), ((n - 1) + 1) ~ n
--                             , Num r) => Int -> r -> Vector n r
-- transRow i x = set (V.element (Proxy :: Proxy (n-1))) x $ mkRow i 1

transRow     :: forall n r. (Arity n, Arity (n + 1), Num r)
             => Int -> r -> Vector (n + 1) r
transRow i x = set (V.element (Proxy :: Proxy n)) x $ mkRow i 1

--------------------------------------------------------------------------------
-- * 3D Rotations

-- | Given three new unit-length basis vectors (u,v,w) that map to (x,y,z),
-- construct the appropriate rotation that does this.
--
--
rotateTo                 :: Num r => Vector 3 (Vector 3 r) -> Transformation 3 r
rotateTo (Vector3 u v w) = Transformation . Matrix $ Vector4 (snoc u        0)
                                                             (snoc v        0)
                                                             (snoc w        0)
                                                             (Vector4 0 0 0 1)

--------------------------------------------------------------------------------
-- * 2D Transformations

-- | Skew transformation that keeps the y-coordinates fixed and shifts
-- the x coordinates.
skewX        :: Num r => r -> Transformation 2 r
skewX lambda = Transformation . Matrix $ Vector3 (Vector3 1 lambda 0)
                                                 (Vector3 0 1      0)
                                                 (Vector3 0 0      1)<|MERGE_RESOLUTION|>--- conflicted
+++ resolved
@@ -78,11 +78,7 @@
 --   points. Polygons, triangles, line segments, etc, are all PointFunctors.
 --
 -- >>> transformPointFunctor (uniformScaling 2) $ OpenLineSegment (Point1 1 :+ ()) (Point1 2 :+ ())
-<<<<<<< HEAD
--- OpenLineSegment (Point1 [2.0] :+ ()) (Point1 [4.0] :+ ())
-=======
--- LineSegment (Open (Point1 2.0 :+ ())) (Open (Point1 4.0 :+ ()))
->>>>>>> 2794c381
+-- OpenLineSegment (Point1 2.0 :+ ()) (Point1 4.0 :+ ())
 transformPointFunctor   :: ( PointFunctor g, Fractional r, d ~ Dimension (g r)
                            , Arity d, Arity (d + 1)
                            ) => Transformation d r -> g r -> g r
