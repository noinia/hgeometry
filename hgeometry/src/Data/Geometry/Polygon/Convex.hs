{-# LANGUAGE ScopedTypeVariables #-}
--------------------------------------------------------------------------------
-- |
-- Module      :  Data.Geometry.Polygon.Convex
-- Copyright   :  (C) Frank Staals
-- License     :  see the LICENSE file
-- Maintainer  :  Frank Staals
--
-- Convex Polygons
--
--------------------------------------------------------------------------------
<<<<<<< HEAD
module Data.Geometry.Polygon.Convex( ConvexPolygon(..), simplePolygon
                                   , merge
                                   , lowerTangent, lowerTangent'
                                   , upperTangent, upperTangent'

                                   , extremes
                                   , maxInDirection

                                   , leftTangent, rightTangent

                                   , minkowskiSum
                                   , bottomMost
                                   , inConvex
                                   ) where

import           Control.DeepSeq
import           Control.Lens                   hiding ((:<), (:>))
=======
module Data.Geometry.Polygon.Convex
  ( ConvexPolygon(..), simplePolygon
  , convexPolygon
  , isConvex, verifyConvex
  , merge
  , lowerTangent, lowerTangent'
  , upperTangent, upperTangent'

  , extremes
  , maxInDirection

  , leftTangent, rightTangent

  , minkowskiSum
  , bottomMost
  , randomConvex
  ) where

import           Control.DeepSeq                (NFData)
import           Control.Lens                   (Iso, iso, over, view, (%~), (&), (^.))
import           Control.Monad.Random
import           Data.Coerce
>>>>>>> 63222ed1
import           Data.Ext
import qualified Data.Foldable                  as F
import           Data.Function                  (on)
import           Data.Geometry.Boundary
import           Data.Geometry.Box              (IsBoxable (..))
import           Data.Geometry.LineSegment
import           Data.Geometry.Point
<<<<<<< HEAD
import           Data.Geometry.Triangle
import           Data.Geometry.Polygon.Core     (SimplePolygon, outerBoundaryVector,
                                                 unsafeFromPoints, size, outerVertex)
=======
import           Data.Geometry.Polygon.Core     (Polygon (..), SimplePolygon, centroid,
                                                 outerBoundaryVector, unsafeFromPoints,
                                                 unsafeOuterBoundaryVector)
>>>>>>> 63222ed1
import           Data.Geometry.Polygon.Extremes (cmpExtreme)
import           Data.Geometry.Properties
import           Data.Geometry.Transformation
import           Data.Geometry.Vector
import qualified Data.IntSet                    as IS
import           Data.List.NonEmpty             (NonEmpty (..))
import qualified Data.List.NonEmpty             as NonEmpty
import           Data.Maybe                     (fromJust)
import           Data.Ord                       (comparing)
import           Data.Semigroup.Foldable        (Foldable1 (..))
import           Data.Util
import           Data.Vector.Circular           (CircularVector)
import qualified Data.Vector.Circular           as CV
import qualified Data.Vector.Circular.Util      as CV
import qualified Data.Vector.Unboxed            as VU
-- import           Data.Geometry.Ipe
-- import           Debug.Trace

--------------------------------------------------------------------------------

-- | Data Type representing a convex polygon
newtype ConvexPolygon p r = ConvexPolygon {_simplePolygon :: SimplePolygon p r }
                          deriving (Show,Eq,NFData)

-- | ConvexPolygons are isomorphic to SimplePolygons with the added constraint that they have no
--   reflex vertices.
simplePolygon :: Iso (ConvexPolygon p1 r1) (ConvexPolygon p2 r2) (SimplePolygon p1 r1) (SimplePolygon p2 r2)
simplePolygon = iso _simplePolygon ConvexPolygon

instance PointFunctor (ConvexPolygon p) where
  pmap f (ConvexPolygon p) = ConvexPolygon $ pmap f p

-- | Polygons are per definition 2 dimensional
type instance Dimension (ConvexPolygon p r) = 2
type instance NumType   (ConvexPolygon p r) = r


instance Fractional r => IsTransformable (ConvexPolygon p r) where
  transformBy = transformPointFunctor

instance IsBoxable (ConvexPolygon p r) where
  boundingBox = boundingBox . _simplePolygon


convexPolygon :: (Ord r, Num r) => Polygon t p r -> Maybe (ConvexPolygon p r)
convexPolygon p@SimplePolygon{} =
  let convex = ConvexPolygon p in
  if verifyConvex convex then Just convex else Nothing
convexPolygon (MultiPolygon b []) = convexPolygon b
convexPolygon _ = Nothing

isConvex :: (Ord r, Num r) => SimplePolygon p r -> Bool
isConvex = verifyConvex . ConvexPolygon

verifyConvex :: (Ord r, Num r) => ConvexPolygon p r -> Bool
verifyConvex (ConvexPolygon s) =
    CV.and (CV.zipWith3 f (CV.rotateLeft 1 vs) vs (CV.rotateRight 1 vs))
  where
    f a b c = ccw' a b c == CCW
    vs = s ^. outerBoundaryVector

-- mainWith inFile outFile = do
--     ePage <- readSinglePageFile inFile
--     case ePage of
--       Left err                         -> error "" -- err
--       Right (page :: IpePage Rational) -> case page^..content.traverse._withAttrs _IpePath _asSimplePolygon.core of
--         []         -> error "No points found"
--         polies@(_:_) -> do
--            -- let out  = [asIpe drawTriangulation dt, asIpe drawTree' emst]
--            -- print $ length $ edges' dt
--            -- print $ toPlaneGraph (Proxy :: Proxy DT) dt
--            -- writeIpeFile outFile . singlePageFromContent $ out
--            -- mapM_ (print . extremesNaive (v2 1 0)) polies
--            pure $ map (flip rightTangent (Point2 80 528)) polies




-- | Finds the extreme points, minimum and maximum, in a given direction
--
-- pre: The input polygon is strictly convex.
--
-- running time: \(O(\log n)\)
--
--
extremes     :: (Num r, Ord r) => Vector 2 r -> ConvexPolygon p r
             -> (Point 2 r :+ p, Point 2 r :+ p)
extremes u p = (maxInDirection ((-1) *^ u) p, maxInDirection u p)

-- | Finds the extreme maximum point in the given direction. Based on
-- http://geomalgorithms.com/a14-_extreme_pts.html
--
--
-- pre: The input polygon is strictly convex.
--
-- running time: \(O(\log n)\)
maxInDirection   :: (Num r, Ord r) => Vector 2 r -> ConvexPolygon p r -> Point 2 r :+ p
maxInDirection u = findMaxWith (cmpExtreme u)

-- FIXME: c+1 is always less than n so we don't need to use `mod` or do bounds checking.
--        Use unsafe indexing.
-- O(log n)
findMaxWith :: (Point 2 r :+ p -> Point 2 r :+ p -> Ordering)
             -> ConvexPolygon p r -> Point 2 r :+ p
findMaxWith cmp p = CV.index v (worker 0 (F.length v))
  where
    v = p ^. simplePolygon.outerBoundaryVector
    a `icmp` b = CV.index v a `cmp` CV.index v b
    worker a b
      | localMaximum c = c
      | a+1==b         = b
      | otherwise      =
        case  (isUpwards a, isUpwards c, c `icmp` a /= LT) of
          (True, False, _)      -> worker a c -- A is up, C is down, pick [a,c]
          (True, True, True)    -> worker c b -- A is up, C is up, C is GTE A, pick [c,b]
          (True, True, False)   -> worker a c -- A is up, C is LT A, pick [a,c]
          (False, True, _)      -> worker c b -- A is down, C is up, pick [c,b]
          (False, False, False) -> worker c b -- A is down, C is down, C is LT A, pick [c,b]
          (False, _, True)      -> worker a c -- A is down, C is GTE A, pick [a,c]
      where
        c = (a+b) `div` 2
        localMaximum idx = idx `icmp` (c-1) == GT && idx `icmp` (c+1) == GT
    isUpwards idx = idx `icmp` (idx+1) /= GT

{- Convex binary search using sequences in O(log^2 n)

findMaxWith       :: (Point 2 r :+ p -> Point 2 r :+ p -> Ordering)
                  -> ConvexPolygon p r -> Point 2 r :+ p
findMaxWith cmp = findMaxStart . S.fromList . F.toList . getVertices
  where
    p' >=. q = (p' `cmp` q) /= LT

    findMaxStart s@(viewl -> (a:<r))
      | isLocalMax r a r = a
      | otherwise        = findMax s
    findMaxStart _       = error "absurd"

    findMax s = let i         = F.length s `div` 2
                    (ac,cb')  = S.splitAt i s
                    (c :< cb) = viewl cb'
                in findMax' ac c cb

    findMax' ac c cb
      | isLocalMax ac c cb = c
      | otherwise          = binSearch ac c cb

    -- | Given the vertices [a..] c [..b] find the exteral vtx
    binSearch ac@(viewl -> a:<r) c cb = case (isUpwards a (r |> c), isUpwards c cb, a >=. c) of
        (True,False,_)      -> findMax (ac |> c)
        (True,True,True)    -> findMax (ac |> c)
        (True,True,False)   -> findMax (c <| cb)
        (False,True,_)      -> findMax (c <| cb)
        (False,False,False) -> findMax (ac |> c)
        (False,False,True)  -> findMax (c <| cb)
    binSearch _                  _ _ = error "maxInDirection, binSearch: empty chain"

    isLocalMax (viewr -> _ :> l) c (viewl -> r :< _) = c >=. l && c >=. r
    isLocalMax (viewr -> _ :> l) c _                 = c >=. l
    isLocalMax _                 c (viewl -> r :< _) = c >=. r
    isLocalMax _                 _ _                 = True

    -- the Edge from a to b is upwards w.r.t b if a is not larger than b
    isUpwards a (viewl -> b :< _) = (a `cmp` b) /= GT
    isUpwards _ _                 = error "isUpwards: no edge endpoint"
-}

tangentCmp       :: (Num r, Ord r)
                 => Point 2 r -> Point 2 r :+ p -> Point 2 r :+ q -> Ordering
tangentCmp o p q = case ccw o (p^.core) (q^.core) of
                     CCW      -> LT -- q is left of the line from o to p
                     CoLinear -> EQ -- q is *on* the line from o to p
                     CW       -> GT -- q is right of the line from o to p


-- | Given a convex polygon poly, and a point outside the polygon, find the
--  left tangent of q and the polygon, i.e. the vertex v of the convex polygon
--  s.t. the polygon lies completely to the right of the line from q to v.
--
-- running time: \(O(\log^2 n)\).
leftTangent        :: (Ord r, Num r) => ConvexPolygon p r -> Point 2 r -> Point 2 r :+ p
leftTangent poly q = findMaxWith (tangentCmp q) poly

-- | Given a convex polygon poly, and a point outside the polygon, find the
--  right tangent of q and the polygon, i.e. the vertex v of the convex polygon
--  s.t. the polygon lies completely to the left of the line from q to v.
--
-- running time: \(O(\log^2 n)\).
rightTangent        :: (Ord r, Num r) => ConvexPolygon p r -> Point 2 r -> Point 2 r :+ p
rightTangent poly q = findMaxWith (flip $ tangentCmp q) poly






-- * Merging Two convex Hulls


-- | Rotating Right <-> rotate clockwise
--
-- Merging two convex hulls, based on the paper:
--
-- Two Algorithms for Constructing a Delaunay Triangulation
-- Lee and Schachter
-- International Journal of Computer and Information Sciences, Vol 9, No. 3, 1980
--
-- : (combined hull, lower tangent that was added, upper tangent thtat was
-- added)

-- pre: - lp and rp are disjoint, and there is a vertical line separating
--        the two polygons.
--      - The vertices of the polygons are given in clockwise order
--
-- Running time: O(n+m), where n and m are the sizes of the two polygons respectively
merge       :: (Num r, Ord r) => ConvexPolygon p r  -> ConvexPolygon p r
            -> (ConvexPolygon p r, LineSegment 2 p r, LineSegment 2 p r)
merge lp rp = (ConvexPolygon . unsafeFromPoints $ r' ++ l', lt, ut)
  where
    lt@(ClosedLineSegment a b) = lowerTangent lp rp
    ut@(ClosedLineSegment c d) = upperTangent lp rp

    takeUntil p xs = let (xs',x:_) = break p xs in xs' ++ [x]
    rightElems  = F.toList . CV.rightElements
    takeAndRotate x y = takeUntil (coreEq x) . rightElems . rotateTo' y . getVertices

    r' = takeAndRotate b d rp
    l' = takeAndRotate c a lp


rotateTo'   :: Eq a => (a :+ b) -> CircularVector (a :+ b) -> CircularVector (a :+ b)
rotateTo' x = fromJust . CV.findRotateTo (coreEq x)

coreEq :: Eq a => (a :+ b) -> (a :+ b) -> Bool
coreEq = (==) `on` (^.core)


--------------------------------------------------------------------------------
-- * Computing Tangents

-- | Compute the lower tangent of the two polgyons
--
--   pre: - polygons lp and rp have at least 1 vertex
--        - lp and rp are disjoint, and there is a vertical line separating
--          the two polygons.
--        - The vertices of the polygons are given in clockwise order
--
-- Running time: O(n+m), where n and m are the sizes of the two polygons respectively
lowerTangent       :: (Num r, Ord r)
                   => ConvexPolygon p r
                   -> ConvexPolygon p r
                   -> LineSegment 2 p r
lowerTangent lp rp = ClosedLineSegment l r
  where
    lh = CV.rightElements . rightMost . getVertices $ lp
    rh = CV.leftElements  . leftMost  . getVertices $ rp
    (Two (l :+ _) (r :+ _)) = lowerTangent' lh rh

-- | Compute the lower tangent of the two convex chains lp and rp
--
--   pre: - the chains lp and rp have at least 1 vertex
--        - lp and rp are disjoint, and there is a vertical line
--          having lp on the left and rp on the right.
--        - The vertices in the left-chain are given in clockwise order, (right to left)
--        - The vertices in the right chain are given in counterclockwise order (left-to-right)
--
-- The result returned is the two endpoints l and r of the tangents,
-- and the remainders lc and rc of the chains (i.e.)  such that the lower hull
-- of both chains is: (reverse lc) ++ [l,h] ++ rc
--
-- Running time: \(O(n+m)\), where n and m are the sizes of the two chains
-- respectively
lowerTangent'       :: (Ord r, Num r, Foldable1 f)
                    => f (Point 2 r :+ p) -> f (Point 2 r :+ p)
                    -> Two ((Point 2 r :+ p) :+ [Point 2 r :+ p])
lowerTangent' l0 r0 = go (toNonEmpty l0) (toNonEmpty r0)
  where
    ne = NonEmpty.fromList
    isRight' []    _ _ = False
    isRight' (x:_) l r = ccw' l r x /= CCW

    go lh@(l:|ls) rh@(r:|rs) | isRight' rs l r = go lh      (ne rs)
                             | isRight' ls l r = go (ne ls) rh
                             | otherwise       = Two (l :+ ls) (r :+ rs)


-- | Compute the upper tangent of the two polgyons
--
--   pre: - polygons lp and rp have at least 1 vertex
--        - lp and rp are disjoint, and there is a vertical line separating
--          the two polygons.
--        - The vertices of the polygons are given in clockwise order
--
-- Running time: O(n+m), where n and m are the sizes of the two polygons respectively
upperTangent       :: (Num r, Ord r)
                   => ConvexPolygon p r
                   -> ConvexPolygon p r
                   -> LineSegment 2 p r
upperTangent lp rp = ClosedLineSegment l r
  where
    lh = CV.leftElements  . rightMost . getVertices $ lp
    rh = CV.rightElements . leftMost  . getVertices $ rp
    (Two (l :+ _) (r :+ _)) = upperTangent' lh rh

-- | Compute the upper tangent of the two convex chains lp and rp
--
--   pre: - the chains lp and rp have at least 1 vertex
--        - lp and rp are disjoint, and there is a vertical line
--          having lp on the left and rp on the right.
--        - The vertices in the left-chain are given in clockwise order, (right to left)
--        - The vertices in the right chain are given in counterclockwise order (left-to-right)
--
-- The result returned is the two endpoints l and r of the tangents,
-- and the remainders lc and rc of the chains (i.e.)  such that the upper hull
-- of both chains is: (reverse lc) ++ [l,h] ++ rc
--
-- Running time: \(O(n+m)\), where n and m are the sizes of the two chains
-- respectively
upperTangent'       :: (Ord r, Num r, Foldable1 f)
                    => f (Point 2 r :+ p) -> f (Point 2 r :+ p)
                    -> Two ((Point 2 r :+ p) :+ [Point 2 r :+ p])
upperTangent' l0 r0 = go (toNonEmpty l0) (toNonEmpty r0)
  where
    ne = NonEmpty.fromList
    isLeft' []    _ _ = False
    isLeft' (x:_) l r = ccw' l r x /= CW

    go lh@(l:|ls) rh@(r:|rs) | isLeft' rs l r = go lh      (ne rs)
                             | isLeft' ls l r = go (ne ls) rh
                             | otherwise      = Two (l :+ ls) (r :+ rs)

--------------------------------------------------------------------------------

-- | Computes the Minkowski sum of the two input polygons with $n$ and $m$
-- vertices respectively.
--
-- pre: input polygons are in CCW order.
--
-- running time: \(O(n+m)\).
minkowskiSum     :: (Ord r, Num r)
                 => ConvexPolygon p r -> ConvexPolygon q r -> ConvexPolygon (p,q) r
minkowskiSum p q = ConvexPolygon . unsafeFromPoints $ merge' (f p) (f q)
  where
    f p' = let (v:xs) = F.toList . bottomMost . getVertices $ p'
           in v:xs++[v]
    (v :+ ve) .+. (w :+ we) = v .+^ toVec w :+ (ve,we)

    cmpAngle v v' w w' =
      ccwCmpAround origin (Point $ v' .-. v) (Point $ w' .-. w)

    merge' [_]       [_]       = []
    merge' vs@[v]    (w:ws)    = v .+. w : merge' vs ws
    merge' (v:vs)    ws@[w]    = v .+. w : merge' vs ws
    merge' (v:v':vs) (w:w':ws) = v .+. w :
      case cmpAngle (v^.core) (v'^.core) (w^.core) (w'^.core) of
        LT -> merge' (v':vs)   (w:w':ws)
        GT -> merge' (v:v':vs) (w':ws)
        EQ -> merge' (v':vs)   (w':ws)
    merge' _         _         = error "minkowskiSum: Should not happen"


--------------------------------------------------------------------------------
-- inConvex

-- 1. Check if p is on left edge or right edge.
-- 2. Do binary search:
--       Find the largest n where p is on the right of 0 to n.
-- 3. Check if p is on segment n,n+1
-- 4. Check if p is in triangle 0,n,n+1

-- | \( O(\log n) \)
--   Check if a point lies inside a convex polygon, on the boundary, or outside of the
--   convex polygon.
inConvex :: forall p r. (Fractional r, Ord r)
         => Point 2 r -> ConvexPolygon p r
         -> PointLocationResult
inConvex p (ConvexPolygon poly)
  | onSegment p leftEdge  = OnBoundary
  | onSegment p rightEdge = OnBoundary
  | otherwise             = worker 1 n
  where
    p'        = p :+ undefined
    n         = size poly - 1
    point0    = point 0
    leftEdge  = OpenLineSegment point0 (point n)
    rightEdge = OpenLineSegment point0 (point 1)
    worker a b
      | a+1 == b                        =
        if onSegment p (OpenLineSegment (point a) (point b))
          then OnBoundary
          else
            if inTriangle p (Triangle point0 (point a) (point b)) == Outside
              then Outside
              else Inside
      | ccw' point0 (point c) p' == CCW = worker a c
      | otherwise                       = worker c b
      where c = (a+b) `div` 2
    point x = poly ^. outerVertex x

--------------------------------------------------------------------------------

-- | Rotate to the rightmost point (rightmost and topmost in case of ties)
rightMost :: Ord r => CircularVector (Point 2 r :+ p) -> CircularVector (Point 2 r :+ p)
rightMost = CV.rotateToMaximumBy (comparing (^.core))

-- | Rotate to the leftmost point (and bottommost in case of ties)
leftMost :: Ord r => CircularVector (Point 2 r :+ p) -> CircularVector (Point 2 r :+ p)
leftMost = CV.rotateToMinimumBy (comparing (^.core))

-- | Rotate to the bottommost point (and leftmost in case of ties)
bottomMost :: Ord r => CircularVector (Point 2 r :+ p) -> CircularVector (Point 2 r :+ p)
bottomMost = CV.rotateToMinimumBy (comparing f)
  where
    f p = (p^.core.yCoord,p^.core.xCoord)



-- | Helper to get the vertices of a convex polygon
getVertices :: ConvexPolygon p r -> CircularVector (Point 2 r :+ p)
getVertices = view (simplePolygon.outerBoundaryVector)

-- -- | rotate right while p 'current' 'rightNeibhour' is true
-- rotateRWhile      :: (a -> a -> Bool) -> C.CList a -> C.CList a
-- rotateRWhile p lst
--   | C.isEmpty lst = lst
--   | otherwise     = go lst
--     where
--       go xs = let cur = focus xs
--                   xs' = C.rotR xs
--                   nxt = focus' xs'
--               in if p cur nxt then go xs' else xs

-- test1 :: Num r => ConvexPolygon () r
-- test1 = ConvexPolygon . fromPoints . map ext . reverse $ [origin, Point2 1 4, Point2 5 6, Point2 10 3]

-- test2 :: Num r => ConvexPolygon () r
-- test2 = ConvexPolygon . fromPoints . map ext . reverse $ [Point2 11 6, Point2 10 10, Point2 15 18, Point2 12 5]

-- testA :: Num r => ConvexPolygon () r
-- testA = ConvexPolygon . fromPoints . map ext $ [origin, Point2 5 1, Point2 2 2]

-- testB :: Num r => ConvexPolygon () r
-- testB = ConvexPolygon . fromPoints . map ext $ [origin, Point2 5 3, Point2 (-2) 2, Point2 (-2) 1]




--------------------------------------------------------------------------------
-- Random convex polygons

-- This is true for all convex polygons:
--   1. the sum of all edge vectors is (0,0). This is even true for all polygons.
--   2. edges are sorted by angle. Ie. all vertices are convex, not reflex.
--
-- So, if we can generate a set of vectors that sum to zero then we can sort them
-- and place them end-to-end and the result will be a convex polygon.
--
-- So, we need to generate N points that sum to 0. This can be done by generating
-- two sets of N points that sum to M, and the subtracting them from each other.
--
-- Generating N points that sum to M is done like this: Generate (N-1) unique points
-- between (but not including) 0 and M. Write down the distance between the points.
-- Imagine a scale from 0 to M:
--   0            M
--   |            |
-- Then we add two randomly selected points:
--   0            M
--   |  *      *  |
-- Then we look at the distance between 0 and point1, point1 and point2, and point2 to M:
--   0            M
--   |--*------*--|
--    2     6    2
-- 2+6+2 = 10 = M
--
-- Doing this again might yield [5,2,3]. Subtract them:
--     [2,   6,   2  ]
--   - [5,   2,   3  ]
--   = [2-5, 6-2, 2-3]
--   = [-3,  4,   -1 ]
-- And the sum of [-3, 4, -1] = -3+4-1 = 0.

-- O(n log n)
randomBetween :: RandomGen g => Int -> Int -> Rand g (VU.Vector Int)
randomBetween n vMax | vMax < n+1 = pure $ VU.replicate vMax 1
randomBetween n vMax = worker (n-1) IS.empty
  where
    gen from []     = [vMax-from]
    gen from (x:xs) = (x-from) : gen x xs
    worker 0 seen = pure (VU.fromList (gen 0 $ IS.elems seen))
    worker i seen = do
      v <- liftRand (randomR (1, vMax-1))
      if IS.member v seen
        then worker i seen
        else worker (i-1) (IS.insert v seen)

randomBetweenZero :: RandomGen g => Int -> Int -> Rand g (VU.Vector Int)
randomBetweenZero n vMax = VU.zipWith (-) <$> randomBetween n vMax <*> randomBetween n vMax

randomEdges :: RandomGen g => Int -> Int -> Rand g [Vector 2 Int]
randomEdges n vMax = do
  zipWith Vector2
    <$> fmap VU.toList (randomBetweenZero n vMax)
    <*> fmap VU.toList (randomBetweenZero n vMax)

-- | \( O(n \log n) \)
--   Generate a uniformly random ConvexPolygon with @N@ vertices and a granularity of @vMax@.
randomConvex :: RandomGen g => Int -> Int -> Rand g (ConvexPolygon () Rational)
randomConvex n _vMax | n < 3 =
  error "Data.Geometry.Polygon.Convex.randomConvex: At least 3 edges are required."
randomConvex n vMax = do
  ~(v:vs) <- coerce . sortAround origin . coerce <$> randomEdges n vMax
  let vertices = fmap ((/ realToFrac vMax) . realToFrac) <$> scanl (.+^) (Point v) vs
      pRational = unsafeFromPoints $ map ext vertices
      Point c = centroid pRational
      pFinal = pRational & unsafeOuterBoundaryVector %~ CV.map (over core (.-^ c))
  pure $ ConvexPolygon pFinal<|MERGE_RESOLUTION|>--- conflicted
+++ resolved
@@ -9,25 +9,6 @@
 -- Convex Polygons
 --
 --------------------------------------------------------------------------------
-<<<<<<< HEAD
-module Data.Geometry.Polygon.Convex( ConvexPolygon(..), simplePolygon
-                                   , merge
-                                   , lowerTangent, lowerTangent'
-                                   , upperTangent, upperTangent'
-
-                                   , extremes
-                                   , maxInDirection
-
-                                   , leftTangent, rightTangent
-
-                                   , minkowskiSum
-                                   , bottomMost
-                                   , inConvex
-                                   ) where
-
-import           Control.DeepSeq
-import           Control.Lens                   hiding ((:<), (:>))
-=======
 module Data.Geometry.Polygon.Convex
   ( ConvexPolygon(..), simplePolygon
   , convexPolygon
@@ -43,6 +24,7 @@
 
   , minkowskiSum
   , bottomMost
+  , inConvex
   , randomConvex
   ) where
 
@@ -50,7 +32,6 @@
 import           Control.Lens                   (Iso, iso, over, view, (%~), (&), (^.))
 import           Control.Monad.Random
 import           Data.Coerce
->>>>>>> 63222ed1
 import           Data.Ext
 import qualified Data.Foldable                  as F
 import           Data.Function                  (on)
@@ -58,18 +39,13 @@
 import           Data.Geometry.Box              (IsBoxable (..))
 import           Data.Geometry.LineSegment
 import           Data.Geometry.Point
-<<<<<<< HEAD
-import           Data.Geometry.Triangle
-import           Data.Geometry.Polygon.Core     (SimplePolygon, outerBoundaryVector,
-                                                 unsafeFromPoints, size, outerVertex)
-=======
 import           Data.Geometry.Polygon.Core     (Polygon (..), SimplePolygon, centroid,
-                                                 outerBoundaryVector, unsafeFromPoints,
-                                                 unsafeOuterBoundaryVector)
->>>>>>> 63222ed1
+                                                 outerBoundaryVector, outerVertex, size,
+                                                 unsafeFromPoints, unsafeOuterBoundaryVector)
 import           Data.Geometry.Polygon.Extremes (cmpExtreme)
 import           Data.Geometry.Properties
 import           Data.Geometry.Transformation
+import           Data.Geometry.Triangle
 import           Data.Geometry.Vector
 import qualified Data.IntSet                    as IS
 import           Data.List.NonEmpty             (NonEmpty (..))
