--------------------------------------------------------------------------------
-- |
-- Module      :  Data.Geometry.Polygon.Core
-- Copyright   :  (C) Frank Staals
-- License     :  see the LICENSE file
-- Maintainer  :  Frank Staals
--
-- A Polygon data type and some basic functions to interact with them.
--
--------------------------------------------------------------------------------
module Data.Geometry.Polygon.Core
  ( PolygonType(..)
  , Polygon(..)
  , Vertices
  , _SimplePolygon, _MultiPolygon
  , SimplePolygon, MultiPolygon, SomePolygon

    -- * Construction
  , fromPoints
  , fromCircularVector

  , simpleFromPoints
  , simpleFromCircularVector

  , unsafeFromPoints
  , unsafeFromCircularVector
  , unsafeFromVector
  , toVector
  , toPoints

  , size
  , polygonVertices, listEdges

  , outerBoundary, outerBoundaryVector
  , unsafeOuterBoundaryVector
  , outerBoundaryEdges
  , outerVertex, unsafeOuterVertex
  , outerBoundaryEdge

  , polygonHoles, polygonHoles'
  , holeList

  , inPolygon, insidePolygon, onBoundary

  , area, signedArea

  , centroid
  , pickPoint

  , isTriangle

  , isCounterClockwise
  , toCounterClockWiseOrder, toCounterClockWiseOrder'
  , toClockwiseOrder, toClockwiseOrder'
  , reverseOuterBoundary

  , findDiagonal

  , withIncidentEdges, numberVertices

  -- * Testing for Reflex or Convex

  , isReflexVertex, isConvexVertex, isStrictlyConvexVertex
  , reflexVertices, convexVertices, strictlyConvexVertices

    -- * Specialized folds
  , maximumBy
  , minimumBy
  , findRotateTo
  , rotateLeft
  , rotateRight
  ) where

import qualified Algorithms.Geometry.LineSegmentIntersection.BentleyOttmann as BO
import           Control.DeepSeq
import           Control.Lens                                               (Getter, Lens', Prism',
                                                                             Traversal', lens, over,
                                                                             prism', to, toListOf,
                                                                             view, (%~), (&), (.~),
                                                                             (^.))
import           Data.Bifoldable
import           Data.Bifunctor
import           Data.Bitraversable
import           Data.Ext
import qualified Data.Foldable                                              as F
import           Data.Geometry.Boundary
import           Data.Geometry.Box                                          (IsBoxable (..),
                                                                             boundingBoxList')
import           Data.Geometry.Line
import           Data.Geometry.LineSegment
import           Data.Geometry.Point
import           Data.Geometry.Properties
import           Data.Geometry.Transformation
import           Data.Geometry.Triangle                                     (Triangle (..),
                                                                             inTriangle)
import           Data.Geometry.Vector                                       (Additive (zero, (^+^)),
                                                                             Affine ((.+^), (.-.)),
                                                                             (*^), (^*), (^/))
import qualified Data.List                                                  as List
import qualified Data.List.NonEmpty                                         as NonEmpty
import           Data.Maybe                                                 (catMaybes, mapMaybe)
import           Data.Ord                                                   (comparing)
import           Data.Semigroup                                             (sconcat)
import           Data.Semigroup.Foldable
import qualified Data.Sequence                                              as Seq
import           Data.Util
import           Data.Vector                                                (Vector)
import qualified Data.Vector                                                as V
import           Data.Vector.Circular                                       (CircularVector)
import qualified Data.Vector.Circular                                       as CV
import qualified Data.Vector.Circular.Util                                  as CV
import           Data.Vinyl.CoRec                                           (asA)

-- import Data.RealNumber.Rational

--------------------------------------------------------------------------------

{- $setup
>>> import Data.RealNumber.Rational
>>> import Data.Foldable
>>> import Control.Lens.Extras
>>> :{
-- import qualified Data.Vector.Circular as CV
let simplePoly :: SimplePolygon () (RealNumber 10)
    simplePoly = fromPoints . map ext $
      [ Point2 0 0
      , Point2 10 0
      , Point2 10 10
      , Point2 5 15
      , Point2 1 11
      ]
    simpleTriangle :: SimplePolygon () (RealNumber 10)
    simpleTriangle = fromPoints  . map ext $
      [ Point2 0 0, Point2 2 0, Point2 1 1]
    multiPoly :: MultiPolygon () (RealNumber 10)
    multiPoly = MultiPolygon
      (fromPoints . map ext $ [Point2 (-1) (-1), Point2 3 (-1), Point2 2 2])
      [simpleTriangle]
:} -}

-- | We distinguish between simple polygons (without holes) and polygons with holes.
data PolygonType = Simple | Multi

-- | Polygons are sequences of points and may or may not contain holes.
--
--   Degenerate polygons (polygons with self-intersections or fewer than 3 points)
--   are only possible if you use functions marked as unsafe.
data Polygon (t :: PolygonType) p r where
  SimplePolygon :: Vertices (Point 2 r :+ p)                -> SimplePolygon p r
  MultiPolygon  :: SimplePolygon p r -> [SimplePolygon p r] -> MultiPolygon  p r

newtype Vertices a = Vertices (CircularVector a)
  deriving (Functor, Foldable, Foldable1, Traversable, NFData, Eq, Ord)

-- | Prism to 'test' if we are a simple polygon
--
-- >>> is _SimplePolygon simplePoly
-- True
_SimplePolygon :: Prism' (Polygon Simple p r) (Vertices (Point 2 r :+ p))
_SimplePolygon = prism' SimplePolygon (\(SimplePolygon vs) -> Just vs)

-- | Prism to 'test' if we are a Multi polygon
--
-- >>> is _MultiPolygon multiPoly
-- True
_MultiPolygon :: Prism' (Polygon Multi p r) (Polygon Simple p r, [Polygon Simple p r])
_MultiPolygon = prism' (uncurry MultiPolygon) (\(MultiPolygon vs hs) -> Just (vs,hs))

instance Functor (Polygon t p) where
  fmap = bimap id

instance Bifunctor (Polygon t) where
  bimap = bimapDefault

instance Bifoldable (Polygon t) where
  bifoldMap = bifoldMapDefault

instance Bitraversable (Polygon t) where
  bitraverse f g p = case p of
    SimplePolygon vs   -> SimplePolygon <$> bitraverseVertices f g vs
    MultiPolygon vs hs -> MultiPolygon  <$> bitraverse f g vs
                                        <*> traverse (bitraverse f g) hs

instance (NFData p, NFData r) => NFData (Polygon t p r) where
  rnf (SimplePolygon vs)   = rnf vs
  rnf (MultiPolygon vs hs) = rnf (vs,hs)

bitraverseVertices     :: (Applicative f, Traversable t) => (p -> f q) -> (r -> f s)
                  -> t (Point 2 r :+ p) -> f (t (Point 2 s :+ q))
bitraverseVertices f g = traverse (bitraverse (traverse g) f)

-- | Polygon without holes.
type SimplePolygon = Polygon Simple

-- | Polygon with zero or more holes.
type MultiPolygon  = Polygon Multi

-- | Either a simple or multipolygon
type SomePolygon p r = Either (Polygon Simple p r) (Polygon Multi p r)

type instance Dimension (SomePolygon p r) = 2
type instance NumType   (SomePolygon p r) = r

-- | Polygons are per definition 2 dimensional
type instance Dimension (Polygon t p r) = 2
type instance NumType   (Polygon t p r) = r

instance (Show p, Show r) => Show (Polygon t p r) where
  show (SimplePolygon vs)   = "SimplePolygon " <> show (F.toList vs)
  show (MultiPolygon vs hs) = "MultiPolygon (" <> show vs <> ") (" <> show hs <> ")"

instance (Read p, Read r) => Read (SimplePolygon p r) where
  readsPrec d = readParen (d > app_prec) $ \r ->
      [ (unsafeFromPoints vs, t)
      | ("SimplePolygon", s) <- lex r, (vs, t) <- reads s ]
    where app_prec = 10

instance (Read p, Read r) => Read (MultiPolygon p r) where
  readsPrec d = readParen (d > app_prec) $ \r ->
      [ (MultiPolygon vs hs, t')
      | ("MultiPolygon", s) <- lex r
      , (vs, t) <- reads s
      , (hs, t') <- reads t ]
    where app_prec = 10

-- instance (Read p, Read r) => Show (Polygon t p r) where
--   show (SimplePolygon vs)   = "SimplePolygon (" <> show vs <> ")"
--   show (MultiPolygon vs hs) = "MultiPolygon (" <> show vs <> ") (" <> show hs <> ")"



instance (Eq p, Eq r) => Eq (Polygon t p r) where
  (SimplePolygon vs)   == (SimplePolygon vs')    = vs == vs'
  (MultiPolygon vs hs) == (MultiPolygon vs' hs') = vs == vs' && hs == hs'

instance PointFunctor (Polygon t p) where
  pmap f (SimplePolygon vs)   = SimplePolygon (fmap (first f) vs)
  pmap f (MultiPolygon vs hs) = MultiPolygon  (pmap f vs) (map (pmap f) hs)

instance Fractional r => IsTransformable (Polygon t p r) where
  transformBy = transformPointFunctor

instance IsBoxable (Polygon t p r) where
  boundingBox = boundingBoxList' . toListOf (outerBoundaryVector.traverse.core)

type instance IntersectionOf (Line 2 r) (Boundary (Polygon t p r)) =
  '[Seq.Seq (Either (Point 2 r) (LineSegment 2 () r))]

type instance IntersectionOf (Point 2 r) (Polygon t p r) = [NoIntersection, Point 2 r]

instance (Fractional r, Ord r) => Point 2 r `IsIntersectableWith` Polygon t p r where
  nonEmptyIntersection = defaultNonEmptyIntersection
  q `intersects` pg = q `inPolygon` pg /= Outside
  q `intersect` pg | q `intersects` pg = coRec q
                   | otherwise         = coRec NoIntersection

-- instance IsIntersectableWith (Line 2 r) (Boundary (Polygon t p r)) where
--   nonEmptyIntersection _ _ (CoRec xs) = null xs
--   l `intersect` (Boundary (SimplePolygon vs)) =
--     undefined
  -- l `intersect` (Boundary (MultiPolygon vs hs)) = coRec .
  --    Seq.sortBy f . Seq.fromList
  --     . concatMap (unpack . (l `intersect`) . Boundary)
  --     $ SimplePolygon vs : hs
  --   where
  --     unpack (CoRec x) = x
  --     f = undefined




-- * Functions on Polygons

-- | Getter access to the outer boundary vector of a polygon.
--
-- >>> toList (simpleTriangle ^. outerBoundaryVector)
-- [Point2 0 0 :+ (),Point2 2 0 :+ (),Point2 1 1 :+ ()]
outerBoundaryVector :: forall t p r. Getter (Polygon t p r) (CircularVector (Point 2 r :+ p))
outerBoundaryVector = to g
  where
    g                     :: Polygon t p r -> CircularVector (Point 2 r :+ p)
    g (SimplePolygon (Vertices vs))                  = vs
    g (MultiPolygon (SimplePolygon (Vertices vs)) _) = vs

-- | Unsafe lens access to the outer boundary vector of a polygon.
--
-- >>> toList (simpleTriangle ^. unsafeOuterBoundaryVector)
-- [Point2 0 0 :+ (),Point2 2 0 :+ (),Point2 1 1 :+ ()]
--
-- >>> simpleTriangle & unsafeOuterBoundaryVector .~ CV.singleton (Point2 0 0 :+ ())
-- SimplePolygon [Point2 0 0 :+ ()]
unsafeOuterBoundaryVector :: forall t p r. Lens' (Polygon t p r) (CircularVector (Point 2 r :+ p))
unsafeOuterBoundaryVector = lens g s
  where
    g                     :: Polygon t p r -> CircularVector (Point 2 r :+ p)
    g (SimplePolygon (Vertices vs))                  = vs
    g (MultiPolygon (SimplePolygon (Vertices vs)) _) = vs

    s                           :: Polygon t p r -> CircularVector (Point 2 r :+ p)
                                -> Polygon t p r
    s SimplePolygon{}     vs = SimplePolygon (Vertices vs)
    s (MultiPolygon _ hs) vs = MultiPolygon (SimplePolygon (Vertices vs)) hs


-- | \( O(1) \) Lens access to the outer boundary of a polygon.
outerBoundary :: forall t p r. Lens' (Polygon t p r) (SimplePolygon p r)
outerBoundary = lens g s
  where
    g                     :: Polygon t p r -> SimplePolygon p r
    g poly@SimplePolygon{}    = poly
    g (MultiPolygon simple _) = simple

    s                           :: Polygon t p r -> SimplePolygon p r
                                -> Polygon t p r
    s SimplePolygon{} simple     = simple
    s (MultiPolygon _ hs) simple = MultiPolygon simple hs

-- | Lens access for polygon holes.
--
-- >>> multiPoly ^. polygonHoles
-- [SimplePolygon [Point2 0 0 :+ (),Point2 2 0 :+ (),Point2 1 1 :+ ()]]
polygonHoles :: forall p r. Lens' (Polygon Multi p r) [Polygon Simple p r]
polygonHoles = lens g s
  where
    g                     :: Polygon Multi p r -> [Polygon Simple p r]
    g (MultiPolygon _ hs) = hs
    s                     :: Polygon Multi p r -> [Polygon Simple p r]
                          -> Polygon Multi p r
    s (MultiPolygon vs _) = MultiPolygon vs

{- HLINT ignore polygonHoles' -}
-- | \( O(1) \). Traversal lens for polygon holes. Does nothing for simple polygons.
polygonHoles' :: Traversal' (Polygon t p r) [Polygon Simple p r]
polygonHoles' = \f -> \case
  p@SimplePolygon{}  -> pure p
  MultiPolygon vs hs -> MultiPolygon vs <$> f hs

<<<<<<< HEAD
-- | /O(1)/ Access the i^th vertex on the outer boundary. Indices are modulo \(n\).
=======
-- | \( O(1) \) Access the i^th vertex on the outer boundary
>>>>>>> 1ee58fb0
--
-- >>> simplePoly ^. outerVertex 0
-- Point2 0 0 :+ ()
outerVertex   :: Int -> Getter (Polygon t p r) (Point 2 r :+ p)
outerVertex i = outerBoundaryVector . CV.item i

<<<<<<< HEAD
-- | Access the i^th vertex on the outer boundary. Read access takes
-- /O(1)/ time, writing takes /O(n)/ time.
=======
-- | \( O(1) \) read and \( O(n) \) write. Access the i^th vertex on the outer boundary
>>>>>>> 1ee58fb0
--
-- >>> simplePoly ^. unsafeOuterVertex 0
-- Point2 0 0 :+ ()
-- >>> simplePoly & unsafeOuterVertex 0 .~ (Point2 10 10 :+ ())
-- SimplePolygon [Point2 10 10 :+ (),Point2 10 0 :+ (),Point2 10 10 :+ (),Point2 5 15 :+ (),Point2 1 11 :+ ()]
unsafeOuterVertex   :: Int -> Lens' (Polygon t p r) (Point 2 r :+ p)
unsafeOuterVertex i = unsafeOuterBoundaryVector . CV.item i

-- | \( O(1) \) Get the n^th edge along the outer boundary of the polygon. The edge is half open.
outerBoundaryEdge     :: Int -> Polygon t p r -> LineSegment 2 p r
outerBoundaryEdge i p = let u = p^.outerVertex i
                            v = p^.outerVertex (i+1)
                        in LineSegment (Closed u) (Open v)


-- | Get all holes in a polygon
holeList                     :: Polygon t p r -> [Polygon Simple p r]
holeList SimplePolygon{}     = []
holeList (MultiPolygon _ hs) = hs


-- | \( O(1) \) Vertex count. Includes the vertices of holes.
size :: Polygon t p r -> Int
size (SimplePolygon (Vertices cv)) = F.length cv
size (MultiPolygon b hs)           = sum (map size (b:hs))

-- | \( O(n) \) The vertices in the polygon. No guarantees are given on the order in which
-- they appear!
polygonVertices                      :: Polygon t p r
                                     -> NonEmpty.NonEmpty (Point 2 r :+ p)
polygonVertices p@SimplePolygon{}    = toNonEmpty $ p^.outerBoundaryVector
polygonVertices (MultiPolygon vs hs) =
  sconcat $ toNonEmpty (polygonVertices vs) NonEmpty.:| map polygonVertices hs


requireThree :: String -> [a] -> [a]
requireThree _ lst@(_:_:_:_) = lst
requireThree label _ = error $
  "Data.Geometry.Polygon." ++ label ++ ": Polygons must have at least three points."

-- | \( O(n) \) Creates a polygon from the given list of vertices.
--
-- The points are placed in CCW order if they are not already. Overlapping
-- edges and repeated vertices are allowed.
--
fromPoints :: forall p r. (Eq r, Num r) => [Point 2 r :+ p] -> SimplePolygon p r
fromPoints = fromCircularVector . CV.unsafeFromList . requireThree "fromPoints"

-- | \( O(n) \) Creates a polygon from the given vector of vertices.
--
-- The points are placed in CCW order if they are not already. Overlapping
-- edges and repeated vertices are allowed.
--
fromCircularVector :: forall p r. (Eq r, Num r) => CircularVector (Point 2 r :+ p) -> SimplePolygon p r
fromCircularVector = toCounterClockWiseOrder . unsafeFromCircularVector

-- | \( O(n \log n) \) Creates a simple polygon from the given list of vertices.
--
-- The points are placed in CCW order if they are not already. Overlapping
-- edges and repeated vertices are /not/ allowed and will trigger an exception.
--
simpleFromPoints :: forall p r. (Ord r, Fractional r) => [Point 2 r :+ p] -> SimplePolygon p r
simpleFromPoints =
  simpleFromCircularVector . CV.unsafeFromList . requireThree "simpleFromPoints"

-- | \( O(n \log n) \) Creates a simple polygon from the given vector of vertices.
--
-- The points are placed in CCW order if they are not already. Overlapping
-- edges and repeated vertices are /not/ allowed and will trigger an exception.
--
simpleFromCircularVector :: forall p r. (Ord r, Fractional r)
  => CircularVector (Point 2 r :+ p) -> SimplePolygon p r
simpleFromCircularVector v =
  let p = fromCircularVector v
      hasInteriorIntersections = not . null . BO.interiorIntersections
  in if hasInteriorIntersections (listEdges p)
      then error "Data.Geometry.Polygon.simpleFromCircularVector: \
                 \Found self-intersections or repeated vertices."
      else p

-- | \( O(n) \) Creates a simple polygon from the given list of vertices.
--
-- pre: the input list constains no repeated vertices.
unsafeFromPoints :: [Point 2 r :+ p] -> SimplePolygon p r
unsafeFromPoints = unsafeFromCircularVector . CV.unsafeFromList

-- | \( O(1) \) Creates a simple polygon from the given vector of vertices.
--
-- pre: the input list constains no repeated vertices.
unsafeFromCircularVector :: CircularVector (Point 2 r :+ p) -> SimplePolygon p r
unsafeFromCircularVector = SimplePolygon . Vertices

-- | \( O(1) \) Creates a simple polygon from the given vector of vertices.
--
-- pre: the input list constains no repeated vertices.
unsafeFromVector :: Vector (Point 2 r :+ p) -> SimplePolygon p r
unsafeFromVector = unsafeFromCircularVector . CV.unsafeFromVector

-- -- | Polygon points, from left to right.
-- toList :: Polygon t p r -> [Point 2 r :+ p]
-- toList (SimplePolygon c)   = F.toList c
-- toList (MultiPolygon s hs) = toList s ++ concatMap toList hs

-- | \( O(n) \)
--   Polygon points, from left to right.
toVector :: Polygon t p r -> Vector (Point 2 r :+ p)
toVector p@SimplePolygon{}   = CV.toVector $ p^.outerBoundaryVector
toVector (MultiPolygon s hs) = foldr (<>) (toVector s) (map toVector hs)

-- | \( O(n) \)
--   Polygon points, from left to right.
toPoints :: Polygon t p r -> [Point 2 r :+ p]
toPoints = V.toList . toVector

-- | \( O(n) \) The edges along the outer boundary of the polygon. The edges are half open.
outerBoundaryEdges :: Polygon t p r -> CircularVector (LineSegment 2 p r)
outerBoundaryEdges = toEdges . (^.outerBoundaryVector)

-- | \( O(n) \) Lists all edges. The edges on the outer boundary are given before the ones
-- on the holes. However, no other guarantees are given on the order.
listEdges    :: Polygon t p r -> [LineSegment 2 p r]
listEdges pg = let f = F.toList . outerBoundaryEdges
               in  f pg <> concatMap f (holeList pg)

-- | Pairs every vertex with its incident edges. The first one is its
-- predecessor edge, the second one its successor edge (in terms of
-- the ordering along the boundary).
--
--
-- >>> mapM_ print . polygonVertices $ withIncidentEdges simplePoly
-- Point2 0 0 :+ V2 LineSegment (Closed (Point2 1 11 :+ ())) (Closed (Point2 0 0 :+ ())) LineSegment (Closed (Point2 0 0 :+ ())) (Closed (Point2 10 0 :+ ()))
-- Point2 10 0 :+ V2 LineSegment (Closed (Point2 0 0 :+ ())) (Closed (Point2 10 0 :+ ())) LineSegment (Closed (Point2 10 0 :+ ())) (Closed (Point2 10 10 :+ ()))
-- Point2 10 10 :+ V2 LineSegment (Closed (Point2 10 0 :+ ())) (Closed (Point2 10 10 :+ ())) LineSegment (Closed (Point2 10 10 :+ ())) (Closed (Point2 5 15 :+ ()))
-- Point2 5 15 :+ V2 LineSegment (Closed (Point2 10 10 :+ ())) (Closed (Point2 5 15 :+ ())) LineSegment (Closed (Point2 5 15 :+ ())) (Closed (Point2 1 11 :+ ()))
-- Point2 1 11 :+ V2 LineSegment (Closed (Point2 5 15 :+ ())) (Closed (Point2 1 11 :+ ())) LineSegment (Closed (Point2 1 11 :+ ())) (Closed (Point2 0 0 :+ ()))
withIncidentEdges                    :: Polygon t p r
                                     -> Polygon t (Two (LineSegment 2 p r)) r
withIncidentEdges poly@SimplePolygon{} =
      unsafeFromCircularVector $ CV.zipWith3 f (CV.rotateLeft 1 vs) vs (CV.rotateRight 1 vs)
  where
    vs = poly ^. outerBoundaryVector
    f p c n = c&extra .~ Two (ClosedLineSegment p c) (ClosedLineSegment c n)
withIncidentEdges (MultiPolygon vs hs) = MultiPolygon vs' hs'
  where
    vs' = withIncidentEdges vs
    hs' = map withIncidentEdges hs

-- -- | Gets the i^th edge on the outer boundary of the polygon, that is the edge
---- with vertices i and i+1 with respect to the current focus. All indices
-- -- modulo n.
-- --

-- FIXME: Test that \poly -> fromEdges (toEdges poly) == poly
-- | Given the vertices of the polygon. Produce a list of edges. The edges are
-- half-open.
toEdges    :: CircularVector (Point 2 r :+ p) -> CircularVector (LineSegment 2 p r)
toEdges vs = CV.zipWith (\p q -> LineSegment (Closed p) (Open q)) vs (CV.rotateRight 1 vs)


-- | \( O(n) \) Test if q lies on the boundary of the polygon.
--
-- >>> Point2 1 1 `onBoundary` simplePoly
-- False
-- >>> Point2 0 0 `onBoundary` simplePoly
-- True
-- >>> Point2 10 0 `onBoundary` simplePoly
-- True
-- >>> Point2 5 13 `onBoundary` simplePoly
-- False
-- >>> Point2 5 10 `onBoundary` simplePoly
-- False
-- >>> Point2 10 5 `onBoundary` simplePoly
-- True
-- >>> Point2 20 5 `onBoundary` simplePoly
-- False
--
-- TODO: testcases multipolygon
onBoundary        :: (Fractional r, Ord r) => Point 2 r -> Polygon t p r -> Bool
q `onBoundary` pg = any (q `onSegment`) es
  where
    out = pg^.outerBoundary
    es = concatMap (F.toList . outerBoundaryEdges) $ out : holeList pg

-- | Check if a point lies inside a polygon, on the boundary, or outside of the polygon.
-- Running time: O(n).
--
-- >>> Point2 1 1 `inPolygon` simplePoly
-- Inside
-- >>> Point2 0 0 `inPolygon` simplePoly
-- OnBoundary
-- >>> Point2 10 0 `inPolygon` simplePoly
-- OnBoundary
-- >>> Point2 5 13 `inPolygon` simplePoly
-- Inside
-- >>> Point2 5 10 `inPolygon` simplePoly
-- Inside
-- >>> Point2 10 5 `inPolygon` simplePoly
-- OnBoundary
-- >>> Point2 20 5 `inPolygon` simplePoly
-- Outside
--
-- TODO: Add some testcases with multiPolygons
-- TODO: Add some more onBoundary testcases
inPolygon                                :: forall t p r. (Fractional r, Ord r)
                                         => Point 2 r -> Polygon t p r
                                         -> PointLocationResult
q `inPolygon` pg
    | q `onBoundary` pg                             = OnBoundary
    | odd kl && odd kr && not (any (q `inHole`) hs) = Inside
    | otherwise                                     = Outside
  where
    l = horizontalLine $ q^.yCoord

    -- Given a line segment, compute the intersection point (if a point) with the
    -- line l
    intersectionPoint = asA @(Point 2 r) . (`intersect` l)

    -- Count the number of intersections that the horizontal line through q
    -- maxes with the polygon, that are strictly to the left and strictly to
    -- the right of q. If these numbers are both odd the point lies within the polygon.
    --
    --
    -- note that: - by the asA (Point 2 r) we ignore horizontal segments (as desired)
    --            - by the filtering, we effectively limit l to an open-half line, starting
    --               at the (open) point q.
    --            - by using half-open segments as edges we avoid double counting
    --               intersections that coincide with vertices.
    --            - If the point is outside, and on the same height as the
    --              minimum or maximum coordinate of the polygon. The number of
    --              intersections to the left or right may be one. Thus
    --              incorrectly classifying the point as inside. To avoid this,
    --              we count both the points to the left *and* to the right of
    --              p. Only if both are odd the point is inside.  so that if
    --              the point is outside, and on the same y-coordinate as one
    --              of the extermal vertices (one ofth)
    --
    -- See http://geomalgorithms.com/a03-_inclusion.html for more information.
    SP kl kr = count (\p -> (p^.xCoord) `compare` (q^.xCoord))
             . mapMaybe intersectionPoint . F.toList . outerBoundaryEdges $ pg

    -- For multi polygons we have to test if we do not lie in a hole .
    inHole = insidePolygon
    hs     = holeList pg

    count   :: (a -> Ordering) -> [a] -> SP Int Int
    count f = foldr (\x (SP lts gts) -> case f x of
                             LT -> SP (lts + 1) gts
                             EQ -> SP lts       gts
                             GT -> SP lts       (gts + 1)) (SP 0 0)


-- | Test if a point lies strictly inside the polgyon.
insidePolygon        :: (Fractional r, Ord r) => Point 2 r -> Polygon t p r -> Bool
q `insidePolygon` pg = q `inPolygon` pg == Inside


-- testQ = map (`inPolygon` testPoly) [ Point2 1 1    -- Inside
--                                    , Point2 0 0    -- OnBoundary
--                                    , Point2 5 14   -- Inside
--                                    , Point2 5 10   -- Inside
--                                    , Point2 10 5   -- OnBoundary
--                                    , Point2 20 5   -- Outside
--                                    ]

-- testPoly :: SimplePolygon () Rational
-- testPoly = SimplePolygon . C.fromList . map ext $ [ Point2 0 0
--                                                   , Point2 10 0
--                                                   , Point2 10 10
--                                                   , Point2 5 15
--                                                   , Point2 1 11
--                                                   ]

-- | Compute the area of a polygon
area                        :: Fractional r => Polygon t p r -> r
area poly@SimplePolygon{} = abs $ signedArea poly
area (MultiPolygon vs hs) = area vs - sum [area h | h <- hs]


-- | Compute the signed area of a simple polygon. The the vertices are in
-- clockwise order, the signed area will be negative, if the verices are given
-- in counter clockwise order, the area will be positive.
signedArea      :: Fractional r => SimplePolygon p r -> r
signedArea poly = signedArea2X poly / 2

-- | Compute the signed area times 2 of a simple polygon. The the vertices are in
-- clockwise order, the signed area will be negative, if the verices are given
-- in counter clockwise order, the area will be positive.
signedArea2X      :: Num r => SimplePolygon p r -> r
signedArea2X poly = x
  where
    x = sum [ p^.core.xCoord * q^.core.yCoord - q^.core.xCoord * p^.core.yCoord
            | LineSegment' p q <- F.toList $ outerBoundaryEdges poly  ]

-- | Compute the centroid of a simple polygon.
centroid      :: Fractional r => SimplePolygon p r -> Point 2 r
centroid poly = Point $ sum' xs ^/ (6 * signedArea poly)
  where
    xs = [ (toVec p ^+^ toVec q) ^* (p^.xCoord * q^.yCoord - q^.xCoord * p^.yCoord)
         | LineSegment' (p :+ _) (q :+ _) <- F.toList $ outerBoundaryEdges poly  ]

    sum' = F.foldl' (^+^) zero


-- | \( O(n) \) Pick a  point that is inside the polygon.
--
-- (note: if the polygon is degenerate; i.e. has <3 vertices, we report a
-- vertex of the polygon instead.)
--
-- pre: the polygon is given in CCW order
pickPoint    :: (Ord r, Fractional r) => Polygon p t r -> Point 2 r
pickPoint pg | isTriangle pg = centroid $ pg^.outerBoundary
             | otherwise     = let LineSegment' (p :+ _) (q :+ _) = findDiagonal pg
                               in p .+^ (0.5 *^ (q .-. p))

-- | \( O(1) \) Test if the polygon is a triangle
isTriangle :: Polygon p t r -> Bool
isTriangle = \case
    p@SimplePolygon{}  -> F.length (p^.outerBoundaryVector) == 3
    MultiPolygon vs [] -> isTriangle vs
    MultiPolygon _  _  -> False

-- | \( O(n) \) Find a diagonal of the polygon.
--
-- pre: the polygon is given in CCW order
findDiagonal    :: (Ord r, Fractional r) => Polygon t p r -> LineSegment 2 p r
findDiagonal pg = List.head . catMaybes . F.toList $ diags
     -- note that a diagonal is guaranteed to exist, so the usage of head is safe.
  where
    vs      = pg^.outerBoundaryVector
    diags   = CV.zipWith3 f (CV.rotateLeft 1 vs) vs (CV.rotateRight 1 vs)
    f u v w = case ccw (u^.core) (v^.core) (w^.core) of
                CCW      -> Just $ findDiag u v w
                            -- v is a convex vertex, so find a diagonal
                            -- (either uw) or from v to a point inside the
                            -- triangle
                CW       -> Nothing -- v is a reflex vertex
                CoLinear -> Nothing -- colinear vertex!?

    -- we test if uw is a diagonal by figuring out if there is a vertex
    -- strictly inside the triangle t. If there is no such vertex then uw must
    -- be a diagonal (i.e. uw intersects the polygon boundary iff there is a
    -- vtx inside t).  If there are vertices inside the triangle, we find the
    -- one z furthest from the line(segment) uw. It then follows that vz is a
    -- diagonal. Indeed this is pretty much the argument used to prove that any
    -- polygon can be triangulated. See BKOS Chapter 3 for details.
    findDiag u v w = let t  = Triangle u v w
                         uw = ClosedLineSegment u w
                     in maybe uw (ClosedLineSegment v)
                      . safeMaximumOn (distTo $ supportingLine uw)
                      . filter (\(z :+ _) -> z `inTriangle` t == Inside)
                      . F.toList . polygonVertices
                      $ pg

    distTo l (z :+ _) = sqDistanceTo z l


safeMaximumOn   :: Ord b => (a -> b) -> [a] -> Maybe a
safeMaximumOn f = \case
  [] -> Nothing
  xs -> Just $ List.maximumBy (comparing f) xs


-- | \( O(n) \) Test if the outer boundary of the polygon is in clockwise or counter
-- clockwise order.
isCounterClockwise :: (Eq r, Num r) => Polygon t p r -> Bool
isCounterClockwise = (\x -> x == abs x) . signedArea2X . view outerBoundary


-- | \( O(n) \) Make sure that every edge has the polygon's interior on its
-- right, by orienting the outer boundary into clockwise order, and
-- the inner borders (i.e. any holes, if they exist) into
-- counter-clockwise order.
toClockwiseOrder   :: (Eq r, Num r) => Polygon t p r -> Polygon t p r
toClockwiseOrder p = toClockwiseOrder' p & polygonHoles'.traverse %~ toCounterClockWiseOrder'

-- | \( O(n) \) Orient the outer boundary into clockwise order. Leaves any holes
-- as they are.
--
toClockwiseOrder'   :: (Eq r, Num r) => Polygon t p r -> Polygon t p r
toClockwiseOrder' pg
      | isCounterClockwise pg = reverseOuterBoundary pg
      | otherwise             = pg

-- | \( O(n) \) Make sure that every edge has the polygon's interior on its left,
-- by orienting the outer boundary into counter-clockwise order, and
-- the inner borders (i.e. any holes, if they exist) into clockwise order.
toCounterClockWiseOrder   :: (Eq r, Num r) => Polygon t p r -> Polygon t p r
toCounterClockWiseOrder p =
  toCounterClockWiseOrder' p & polygonHoles'.traverse %~ toClockwiseOrder'

-- | \( O(n) \) Orient the outer boundary into counter-clockwise order. Leaves
-- any holes as they are.
toCounterClockWiseOrder'   :: (Eq r, Num r) => Polygon t p r -> Polygon t p r
toCounterClockWiseOrder' p
      | not $ isCounterClockwise p = reverseOuterBoundary p
      | otherwise                  = p

-- FIXME: Delete this function.
-- | Reorient the outer boundary from clockwise order to counter-clockwise order or
--   from counter-clockwise order to clockwise order. Leaves
--   any holes as they are.
--
reverseOuterBoundary   :: Polygon t p r -> Polygon t p r
reverseOuterBoundary p = p&unsafeOuterBoundaryVector %~ CV.reverse


-- | assigns unique integer numbers to all vertices. Numbers start from 0, and
-- are increasing along the outer boundary. The vertices of holes
-- will be numbered last, in the same order.
--
-- >>> numberVertices simplePoly
-- SimplePolygon [Point2 0 0 :+ SP 0 (),Point2 10 0 :+ SP 1 (),Point2 10 10 :+ SP 2 (),Point2 5 15 :+ SP 3 (),Point2 1 11 :+ SP 4 ()]
numberVertices :: Polygon t p r -> Polygon t (SP Int p) r
numberVertices = snd . bimapAccumL (\a p -> (a+1,SP a p)) (,) 0
  -- TODO: Make sure that this does not have the same issues as foldl vs foldl'

--------------------------------------------------------------------------------
-- Specialized folds

-- maximum and minimum probably aren't useful. Disabled for now. Lemmih, 2020-12-26.

-- | \( O(n) \) Yield the maximum point of the polygon. Points are compared first by x-coordinate
--   and then by y-coordinate. The maximum point will therefore be the right-most point in
--   the polygon (and top-most if multiple points share the largest x-coordinate).
--
--   Hole vertices are ignored since they cannot be the maximum.
_maximum :: Ord r => Polygon t p r -> Point 2 r :+ p
_maximum = F.maximumBy (comparing _core) . view outerBoundaryVector

-- | \( O(n) \) Yield the maximum point of a polygon according to the given comparison function.
maximumBy :: (Point 2 r :+ p -> Point 2 r :+ p -> Ordering) -> Polygon t p r -> Point 2 r :+ p
maximumBy fn (SimplePolygon vs)  = F.maximumBy fn vs
maximumBy fn (MultiPolygon b hs) = F.maximumBy fn $ map (maximumBy fn) (b:hs)

-- | \( O(n) \) Yield the maximum point of the polygon. Points are compared first by x-coordinate
--   and then by y-coordinate. The minimum point will therefore be the left-most point in
--   the polygon (and bottom-most if multiple points share the smallest x-coordinate).
--
--   Hole vertices are ignored since they cannot be the minimum.
_minimum :: Ord r => Polygon t p r -> Point 2 r :+ p
_minimum = F.minimumBy (comparing _core) . view outerBoundaryVector

-- | \( O(n) \) Yield the maximum point of a polygon according to the given comparison function.
minimumBy :: (Point 2 r :+ p -> Point 2 r :+ p -> Ordering) -> Polygon t p r -> Point 2 r :+ p
minimumBy fn (SimplePolygon vs)  = F.minimumBy fn vs
minimumBy fn (MultiPolygon b hs) = F.minimumBy fn $ map (minimumBy fn) (b:hs)

-- | Rotate to the first point that matches the given condition.
--
-- >>> toVector <$> findRotateTo (== (Point2 1 0 :+ ())) (unsafeFromPoints [Point2 0 0 :+ (), Point2 1 0 :+ (), Point2 1 1 :+ ()])
-- Just [Point2 1 0 :+ (),Point2 1 1 :+ (),Point2 0 0 :+ ()]
-- >>> findRotateTo (== (Point2 7 0 :+ ())) $ unsafeFromPoints [Point2 0 0 :+ (), Point2 1 0 :+ (), Point2 1 1 :+ ()]
-- Nothing
findRotateTo :: (Point 2 r :+ p -> Bool) -> SimplePolygon p r -> Maybe (SimplePolygon p r)
findRotateTo fn = fmap unsafeFromCircularVector . CV.findRotateTo fn . view outerBoundaryVector

--------------------------------------------------------------------------------
-- Rotation

-- | \( O(1) \) Rotate the polygon to the left by n number of points.
rotateLeft :: Int -> SimplePolygon p r -> SimplePolygon p r
rotateLeft n = over unsafeOuterBoundaryVector (CV.rotateLeft n)

-- | \( O(1) \) Rotate the polygon to the right by n number of points.
rotateRight :: Int -> SimplePolygon p r -> SimplePolygon p r
rotateRight n = over unsafeOuterBoundaryVector (CV.rotateRight n)

--------------------------------------------------------------------------------
-- Testing for reflex or convex

-- | Test if a given vertex is a reflex vertex.
--
-- \(O(1)\)
isReflexVertex      :: (Ord r, Num r) => Int -> Polygon Simple p r -> Bool
isReflexVertex i pg = ccw' u  v w == CW
  where
    u = pg^.outerVertex (i-1)
    v = pg^.outerVertex i
    w = pg^.outerVertex (i+1)

-- | Test if a given vertex is a convex vertex (i.e. not a reflex vertex).
--
-- \(O(1)\)
isConvexVertex   :: (Ord r, Num r) => Int -> Polygon Simple p r -> Bool
isConvexVertex i = not . isReflexVertex i

-- | Test if a given vertex is a strictly convex vertex.
--
-- \(O(1)\)
isStrictlyConvexVertex      :: (Ord r, Num r) => Int -> Polygon t p r -> Bool
isStrictlyConvexVertex i pg = ccw' u  v w == CCW
  where
    u = pg^.outerVertex (i-1)
    v = pg^.outerVertex i
    w = pg^.outerVertex (i+1)


-- | Computes all reflex vertices of the polygon.
--
-- \(O(n)\)
reflexVertices  :: (Ord r, Num r) => Polygon t p r -> [Int :+ (Point 2 r :+ p)]
reflexVertices p@(SimplePolygon _)                    = reflexVertices' p
reflexVertices (numberVertices -> MultiPolygon vs hs) =
  map (\(_ :+ (p :+ SP i e)) -> i :+ (p :+ e)) $
    reflexVertices' vs <> concatMap strictlyConvexVertices' hs

-- | Computes all convex (i.e. non-reflex) vertices of the polygon.
--
-- \(O(n)\)
convexVertices :: (Ord r, Num r) => Polygon t p r -> [Int :+ (Point 2 r :+ p)]
convexVertices = \case
  p@(SimplePolygon _)                    -> convexVertices' p
  (numberVertices -> MultiPolygon vs hs) ->
    map (\(_ :+ (p :+ SP i e)) -> i :+ (p :+ e)) $
      convexVertices' vs <> concatMap reflexVertices' hs

-- | Computes all strictly convex vertices of the polygon.
--
-- \(O(n)\)
strictlyConvexVertices :: (Ord r, Num r) => Polygon t p r -> [Int :+ (Point 2 r :+ p)]
strictlyConvexVertices = \case
  p@(SimplePolygon _)                    -> convexVertices' p
  (numberVertices -> MultiPolygon vs hs) ->
    map (\(_ :+ (p :+ SP i e)) -> i :+ (p :+ e)) $
      strictlyConvexVertices' vs <> concatMap reflexVertices' hs

----------------------------------------

-- | Return (the indices of) all reflex vertices, in increasing order
-- along the boundary.
--
-- \(O(n)\)
reflexVertices' :: (Ord r, Num r) => SimplePolygon p r -> [Int :+ (Point 2 r :+ p)]
reflexVertices' = filterReflexConvexWorker asReflex
  where
    asReflex u v w | ccw' (u^.extra) (v^.extra) (w^.extra) == CW = Just v
                   | otherwise                                   = Nothing

-- | Return (the indices of) all strictly convex vertices, in
-- increasing order along the boundary.
--
-- \(O(n)\)
strictlyConvexVertices' :: (Ord r, Num r) => SimplePolygon p r -> [Int :+ (Point 2 r :+ p)]
strictlyConvexVertices' = filterReflexConvexWorker asStrictlyConvex
  where
    asStrictlyConvex u v w | ccw' (u^.extra) (v^.extra) (w^.extra) == CCW = Just v
                           | otherwise                                    = Nothing

-- | Return (the indices of) all convex (= non-reflex) vertices, in increasing order
-- along the boundary.
--
-- \(O(n)\)
convexVertices' :: (Ord r, Num r) => SimplePolygon p r -> [Int :+ (Point 2 r :+ p)]
convexVertices' = filterReflexConvexWorker asConvex
  where
    asConvex u v w | ccw' (u^.extra) (v^.extra) (w^.extra) /= CW = Just v
                   | otherwise                                   = Nothing

-- | Helper function to implement convexVertices, reflexVertices, and
-- strictlyConvexVertices
filterReflexConvexWorker      :: (Ord r, Num r)
                              => (    Int :+ (Point 2 r :+ p)
                                   -> Int :+ (Point 2 r :+ p)
                                   -> Int :+ (Point 2 r :+ p)
                                   -> Maybe (Int :+ (Point 2 r :+ p))
                                 )
                              -> SimplePolygon p r -> [Int :+ (Point 2 r :+ p)]
filterReflexConvexWorker g pg =
    catMaybes $ zip3RWith g (CV.rotateLeft 1 vs) vs (CV.rotateRight 1 vs)
  where
    vs = CV.withIndicesRight $ pg^.outerBoundaryVector
    zip3RWith f us' vs' ws' = zipWith3 f (F.toList us') (F.toList vs') (F.toList ws')<|MERGE_RESOLUTION|>--- conflicted
+++ resolved
@@ -335,23 +335,14 @@
   p@SimplePolygon{}  -> pure p
   MultiPolygon vs hs -> MultiPolygon vs <$> f hs
 
-<<<<<<< HEAD
 -- | /O(1)/ Access the i^th vertex on the outer boundary. Indices are modulo \(n\).
-=======
--- | \( O(1) \) Access the i^th vertex on the outer boundary
->>>>>>> 1ee58fb0
 --
 -- >>> simplePoly ^. outerVertex 0
 -- Point2 0 0 :+ ()
 outerVertex   :: Int -> Getter (Polygon t p r) (Point 2 r :+ p)
 outerVertex i = outerBoundaryVector . CV.item i
 
-<<<<<<< HEAD
--- | Access the i^th vertex on the outer boundary. Read access takes
--- /O(1)/ time, writing takes /O(n)/ time.
-=======
 -- | \( O(1) \) read and \( O(n) \) write. Access the i^th vertex on the outer boundary
->>>>>>> 1ee58fb0
 --
 -- >>> simplePoly ^. unsafeOuterVertex 0
 -- Point2 0 0 :+ ()
