--------------------------------------------------------------------------------
-- |
-- Module      :  Data.Geometry.Polygon.Core
-- Copyright   :  (C) Frank Staals
-- License     :  see the LICENSE file
-- Maintainer  :  Frank Staals
--
-- A Polygon data type and some basic functions to interact with them.
--
--------------------------------------------------------------------------------
module Data.Geometry.Polygon.Core( PolygonType(..)
                                 , Polygon(..)
                                 , _SimplePolygon, _MultiPolygon
                                 , SimplePolygon, MultiPolygon, SomePolygon


                                 , fromPoints

                                 , polygonVertices, listEdges

                                 , outerBoundary, outerBoundaryEdges
                                 , outerVertex, outerBoundaryEdge

                                 , polygonHoles, polygonHoles'
                                 , holeList

                                 , inPolygon, insidePolygon, onBoundary

                                 , area, signedArea, doubleSignedArea

                                 , centroid
                                 , pickPoint

                                 , isTriangle

                                 , isCounterClockwise
                                 , toCounterClockWiseOrder, toCounterClockWiseOrder'
                                 , toClockwiseOrder, toClockwiseOrder'
                                 , reverseOuterBoundary

                                 , findDiagonal

                                 , withIncidentEdges, numberVertices

                                 , asSimplePolygon
                                 , reflexVertices, convexVertices
                                 ) where

import           Control.DeepSeq
import           Control.Lens                 hiding (Simple)
import           Data.Bifoldable
import           Data.Bifunctor
import           Data.Bitraversable
import           Data.Ext
import qualified Data.Foldable                as F
import           Data.Geometry.Boundary
import           Data.Geometry.Box
import           Data.Geometry.Line
import           Data.Geometry.LineSegment
import           Data.Geometry.Point
import           Data.Geometry.Properties
import           Data.Geometry.Transformation
import           Data.Geometry.Triangle       (Triangle (..), inTriangle)
import           Data.Geometry.Vector
import qualified Data.List                    as List
import           Data.List.NonEmpty           (NonEmpty (..))
import qualified Data.List.NonEmpty           as NonEmpty
import           Data.Maybe                   (catMaybes, mapMaybe)
import           Data.Ord                     (comparing)
import           Data.Semigroup               (sconcat)
import           Data.Semigroup.Foldable
import qualified Data.Sequence                as Seq
import           Data.Util
import           Data.Vector.Circular         (CircularVector)
import qualified Data.Vector.Circular         as CV
import qualified Data.Vector.Circular.Util    as CV
import           Data.Vinyl.CoRec             (asA)

-- import Data.RealNumber.Rational

--------------------------------------------------------------------------------

{- $setup
>>> import Data.RealNumber.Rational
>>> import Data.Foldable
>>> import Control.Lens.Extras
>>> :{
-- import qualified Data.Vector.Circular as CV
let simplePoly :: SimplePolygon () (RealNumber 10)
<<<<<<< HEAD
    simplePoly = fromPoints. map ext $ [ Point2 0 0
                                       , Point2 10 0
                                       , Point2 10 10
                                       , Point2 5 15
                                       , Point2 1 11
                                       ]
=======
    simplePoly = SimplePolygon . CV.unsafeFromList . map ext $
      [ Point2 0 0
      , Point2 10 0
      , Point2 10 10
      , Point2 5 15
      , Point2 1 11
      ]
    simpleTriangle :: SimplePolygon () (RealNumber 10)
    simpleTriangle = SimplePolygon . CV.unsafeFromList . map ext $
      [ Point2 0 0, Point2 2 0, Point2 1 1]
    multiPoly :: MultiPolygon () (RealNumber 10)
    multiPoly = MultiPolygon
      (CV.unsafeFromList . map ext $ [Point2 (-1) (-1), Point2 3 (-1), Point2 2 2])
      [simpleTriangle]
>>>>>>> 2794c381
:} -}

-- | We distinguish between simple polygons (without holes) and polygons with holes.
data PolygonType = Simple | Multi

-- | Polygons are sequences of points and may or may not contain holes.
--   Degenerate polygons (polygons with self-intersections or fewer than 3 points)
--   are possible and it is the responsibility of the user to avoid creating them.
data Polygon (t :: PolygonType) p r where
  SimplePolygon :: CircularVector (Point 2 r :+ p)                         -> Polygon Simple p r
  MultiPolygon  :: CircularVector (Point 2 r :+ p) -> [Polygon Simple p r] -> Polygon Multi  p r

-- | Prism to 'test' if we are a simple polygon
--
-- >>> is _SimplePolygon simplePoly
-- True
_SimplePolygon :: Prism' (Polygon Simple p r) (CircularVector (Point 2 r :+ p))
_SimplePolygon = prism' SimplePolygon (\(SimplePolygon vs) -> Just vs)

-- | Prism to 'test' if we are a Multi polygon
--
-- >>> is _MultiPolygon multiPoly
-- True
_MultiPolygon :: Prism' (Polygon Multi p r) (CircularVector (Point 2 r :+ p), [Polygon Simple p r])
_MultiPolygon = prism' (uncurry MultiPolygon) (\(MultiPolygon vs hs) -> Just (vs,hs))

<<<<<<< HEAD
-- | Produces a simple polygon whose vertices are in
-- counter-isCounterClockwise orientation
simplePolygon :: (Eq r, Num r, Foldable f) => f (Point 2 r :+ p) -> SimplePolygon p r
simplePolygon = toCounterClockWiseOrder' . C.fromList . F.toList
=======
instance Functor (Polygon t p) where
  fmap = bimap id
>>>>>>> 2794c381

instance Bifunctor (Polygon t) where
  bimap = bimapDefault

instance Bifoldable (Polygon t) where
  bifoldMap = bifoldMapDefault

instance Bitraversable (Polygon t) where
  bitraverse f g p = case p of
    SimplePolygon vs   -> SimplePolygon <$> bitraverseVertices f g vs
    MultiPolygon vs hs -> MultiPolygon  <$> bitraverseVertices f g vs
                                        <*> traverse (bitraverse f g) hs

instance (NFData p, NFData r) => NFData (Polygon t p r) where
  rnf (SimplePolygon vs)   = rnf vs
  rnf (MultiPolygon vs hs) = rnf (vs,hs)

bitraverseVertices     :: (Applicative f, Traversable t) => (p -> f q) -> (r -> f s)
                  -> t (Point 2 r :+ p) -> f (t (Point 2 s :+ q))
bitraverseVertices f g = traverse (bitraverse (traverse g) f)

-- | Polygon without holes.
type SimplePolygon = Polygon Simple

-- | Polygon with zero or more holes.
type MultiPolygon  = Polygon Multi

-- | Either a simple or multipolygon
type SomePolygon p r = Either (Polygon Simple p r) (Polygon Multi p r)

type instance Dimension (SomePolygon p r) = 2
type instance NumType   (SomePolygon p r) = r

-- | Polygons are per definition 2 dimensional
type instance Dimension (Polygon t p r) = 2
type instance NumType   (Polygon t p r) = r

instance (Show p, Show r) => Show (Polygon t p r) where
  show (SimplePolygon vs)   = "SimplePolygon " <> show (F.toList vs)
  show (MultiPolygon vs hs) = "MultiPolygon (" <> show vs <> ") (" <> show hs <> ")"

instance (Read p, Read r) => Read (SimplePolygon p r) where
  readsPrec d = readParen (d > app_prec) $ \r ->
      [ (fromPoints vs, t)
      | ("SimplePolygon", s) <- lex r, (vs, t) <- reads s ]
    where app_prec = 10

instance (Read p, Read r) => Read (MultiPolygon p r) where
  readsPrec d = readParen (d > app_prec) $ \r ->
      [ (MultiPolygon vs hs, t')
      | ("MultiPolygon", s) <- lex r
      , (vs, t) <- reads s
      , (hs, t') <- reads t ]
    where app_prec = 10

-- instance (Read p, Read r) => Show (Polygon t p r) where
--   show (SimplePolygon vs)   = "SimplePolygon (" <> show vs <> ")"
--   show (MultiPolygon vs hs) = "MultiPolygon (" <> show vs <> ") (" <> show hs <> ")"



instance (Eq p, Eq r) => Eq (Polygon t p r) where
  (SimplePolygon vs)   == (SimplePolygon vs')    = vs == vs'
  (MultiPolygon vs hs) == (MultiPolygon vs' hs') = vs == vs' && hs == hs'

instance PointFunctor (Polygon t p) where
  pmap f (SimplePolygon vs)   = SimplePolygon (fmap (first f) vs)
  pmap f (MultiPolygon vs hs) = MultiPolygon  (fmap (first f) vs) (map (pmap f) hs)

instance Fractional r => IsTransformable (Polygon t p r) where
  transformBy = transformPointFunctor

instance IsBoxable (Polygon t p r) where
  boundingBox = boundingBoxList' . toListOf (outerBoundary.traverse.core)

type instance IntersectionOf (Line 2 r) (Boundary (Polygon t p r)) =
  '[Seq.Seq (Either (Point 2 r) (LineSegment 2 () r))]

type instance IntersectionOf (Point 2 r) (Polygon t p r) = [NoIntersection, Point 2 r]

instance (Fractional r, Ord r) => Point 2 r `IsIntersectableWith` Polygon t p r where
  nonEmptyIntersection = defaultNonEmptyIntersection
  q `intersects` pg = q `inPolygon` pg /= Outside
  q `intersect` pg | q `intersects` pg = coRec q
                   | otherwise         = coRec NoIntersection

-- instance IsIntersectableWith (Line 2 r) (Boundary (Polygon t p r)) where
--   nonEmptyIntersection _ _ (CoRec xs) = null xs
--   l `intersect` (Boundary (SimplePolygon vs)) =
--     undefined
  -- l `intersect` (Boundary (MultiPolygon vs hs)) = coRec .
  --    Seq.sortBy f . Seq.fromList
  --     . concatMap (unpack . (l `intersect`) . Boundary)
  --     $ SimplePolygon vs : hs
  --   where
  --     unpack (CoRec x) = x
  --     f = undefined




-- * Functions on Polygons

-- | Lens access to the outer boundary of a polygon.
--
-- >>> toList (simpleTriangle ^. outerBoundary)
-- [Point2 0 0 :+ (),Point2 2 0 :+ (),Point2 1 1 :+ ()]
outerBoundary :: forall t p r. Lens' (Polygon t p r) (CircularVector (Point 2 r :+ p))
outerBoundary = lens g s
  where
    g                     :: Polygon t p r -> CircularVector (Point 2 r :+ p)
    g (SimplePolygon vs)  = vs
    g (MultiPolygon vs _) = vs

    s                           :: Polygon t p r -> CircularVector (Point 2 r :+ p)
                                -> Polygon t p r
    s (SimplePolygon _)      vs = SimplePolygon vs
    s (MultiPolygon  _   hs) vs = MultiPolygon vs hs

-- | Lens access for polygon holes.
--
-- >>> multiPoly ^. polygonHoles
-- [SimplePolygon [Point2 0 0 :+ (),Point2 2 0 :+ (),Point2 1 1 :+ ()]]
polygonHoles :: forall p r. Lens' (Polygon Multi p r) [Polygon Simple p r]
polygonHoles = lens g s
  where
    g                     :: Polygon Multi p r -> [Polygon Simple p r]
    g (MultiPolygon _ hs) = hs
    s                     :: Polygon Multi p r -> [Polygon Simple p r]
                          -> Polygon Multi p r
    s (MultiPolygon vs _) = MultiPolygon vs

{- HLINT ignore polygonHoles' -}
-- | /O(1)/. Traversal lens for polygon holes. Does nothing for simple polygons.
polygonHoles' :: Traversal' (Polygon t p r) [Polygon Simple p r]
polygonHoles' = \f -> \case
  p@SimplePolygon{}  -> pure p
  MultiPolygon vs hs -> MultiPolygon vs <$> f hs

-- -- | Access the i^th vertex of the polygon. Indices are taken modulo
-- -- n.
-- vertex :: Int -> Lens' (Pollygon t p r) (Point 2 r :+ p)
-- vertex i =

-- | Access the i^th vertex on the outer boundary. Indices are taken
-- modulo the size of the outer boundary.
outerVertex   :: Int -> Lens' (Polygon t p r) (Point 2 r :+ p)
outerVertex i = outerBoundary . CV.item i

-- | Get the n^th edge along the outer boundary of the polygon. The edge is half open.
--
-- running time: \(O(\log i)\)
outerBoundaryEdge     :: Int -> Polygon t p r -> LineSegment 2 p r
outerBoundaryEdge i p = let u = p^.outerVertex i
                            v = p^.outerVertex (i+1)
                        in LineSegment (Closed u) (Open v)


-- | Get all holes in a polygon
holeList                     :: Polygon t p r -> [Polygon Simple p r]
holeList (SimplePolygon _)   = []
holeList (MultiPolygon _ hs) = hs


-- | The vertices in the polygon. No guarantees are given on the order in which
-- they appear!
polygonVertices                      :: Polygon t p r
                                     -> NonEmpty.NonEmpty (Point 2 r :+ p)
polygonVertices (SimplePolygon vs)   = toNonEmpty vs
polygonVertices (MultiPolygon vs hs) =
  sconcat $ toNonEmpty vs NonEmpty.:| map polygonVertices hs


-- | Creates a simple polygon from the given list of vertices.
--
-- pre: the input list constains no repeated vertices.
fromPoints :: [Point 2 r :+ p] -> SimplePolygon p r
fromPoints = SimplePolygon . CV.unsafeFromList


-- | The edges along the outer boundary of the polygon. The edges are half open.
--
-- running time: \(O(n)\)
outerBoundaryEdges :: Polygon t p r -> CircularVector (LineSegment 2 p r)
outerBoundaryEdges = toEdges . (^.outerBoundary)

-- | Lists all edges. The edges on the outer boundary are given before the ones
-- on the holes. However, no other guarantees are given on the order.
--
-- running time: \(O(n)\)
listEdges    :: Polygon t p r -> [LineSegment 2 p r]
listEdges pg = let f = F.toList . outerBoundaryEdges
               in  f pg <> concatMap f (holeList pg)

-- | Pairs every vertex with its incident edges. The first one is its
-- predecessor edge, the second one its successor edge (in terms of
-- the ordering along the boundary).
--
--
-- >>> mapM_ print . polygonVertices $ withIncidentEdges simplePoly
-- Point2 0 0 :+ V2 LineSegment (Closed (Point2 1 11 :+ ())) (Closed (Point2 0 0 :+ ())) LineSegment (Closed (Point2 0 0 :+ ())) (Closed (Point2 10 0 :+ ()))
-- Point2 10 0 :+ V2 LineSegment (Closed (Point2 0 0 :+ ())) (Closed (Point2 10 0 :+ ())) LineSegment (Closed (Point2 10 0 :+ ())) (Closed (Point2 10 10 :+ ()))
-- Point2 10 10 :+ V2 LineSegment (Closed (Point2 10 0 :+ ())) (Closed (Point2 10 10 :+ ())) LineSegment (Closed (Point2 10 10 :+ ())) (Closed (Point2 5 15 :+ ()))
-- Point2 5 15 :+ V2 LineSegment (Closed (Point2 10 10 :+ ())) (Closed (Point2 5 15 :+ ())) LineSegment (Closed (Point2 5 15 :+ ())) (Closed (Point2 1 11 :+ ()))
-- Point2 1 11 :+ V2 LineSegment (Closed (Point2 5 15 :+ ())) (Closed (Point2 1 11 :+ ())) LineSegment (Closed (Point2 1 11 :+ ())) (Closed (Point2 0 0 :+ ()))
withIncidentEdges                    :: Polygon t p r
                                     -> Polygon t (Two (LineSegment 2 p r)) r
withIncidentEdges (SimplePolygon vs) =
      SimplePolygon $ CV.zipWith3 f (CV.rotateLeft 1 vs) vs (CV.rotateRight 1 vs)
  where
    f p c n = c&extra .~ Two (ClosedLineSegment p c) (ClosedLineSegment c n)
withIncidentEdges (MultiPolygon vs hs) = MultiPolygon vs' hs'
  where
    SimplePolygon vs' = withIncidentEdges $ SimplePolygon vs
    hs' = map withIncidentEdges hs

-- -- | Gets the i^th edge on the outer boundary of the polygon, that is the edge
---- with vertices i and i+1 with respect to the current focus. All indices
-- -- modulo n.
-- --

-- FIXME: Test that \poly -> fromEdges (toEdges poly) == poly
-- | Given the vertices of the polygon. Produce a list of edges. The edges are
-- half-open.
toEdges    :: CircularVector (Point 2 r :+ p) -> CircularVector (LineSegment 2 p r)
toEdges vs = CV.zipWith (\p q -> LineSegment (Closed p) (Open q)) vs (CV.rotateRight 1 vs)


-- | Test if q lies on the boundary of the polygon. Running time: O(n)
--
-- >>> Point2 1 1 `onBoundary` simplePoly
-- False
-- >>> Point2 0 0 `onBoundary` simplePoly
-- True
-- >>> Point2 10 0 `onBoundary` simplePoly
-- True
-- >>> Point2 5 13 `onBoundary` simplePoly
-- False
-- >>> Point2 5 10 `onBoundary` simplePoly
-- False
-- >>> Point2 10 5 `onBoundary` simplePoly
-- True
-- >>> Point2 20 5 `onBoundary` simplePoly
-- False
--
-- TODO: testcases multipolygon
onBoundary        :: (Fractional r, Ord r) => Point 2 r -> Polygon t p r -> Bool
q `onBoundary` pg = any (q `onSegment`) es
  where
    out = SimplePolygon $ pg^.outerBoundary
    es = concatMap (F.toList . outerBoundaryEdges) $ out : holeList pg

-- | Check if a point lies inside a polygon, on the boundary, or outside of the polygon.
-- Running time: O(n).
--
-- >>> Point2 1 1 `inPolygon` simplePoly
-- Inside
-- >>> Point2 0 0 `inPolygon` simplePoly
-- OnBoundary
-- >>> Point2 10 0 `inPolygon` simplePoly
-- OnBoundary
-- >>> Point2 5 13 `inPolygon` simplePoly
-- Inside
-- >>> Point2 5 10 `inPolygon` simplePoly
-- Inside
-- >>> Point2 10 5 `inPolygon` simplePoly
-- OnBoundary
-- >>> Point2 20 5 `inPolygon` simplePoly
-- Outside
--
-- TODO: Add some testcases with multiPolygons
-- TODO: Add some more onBoundary testcases
inPolygon                                :: forall t p r. (Fractional r, Ord r)
                                         => Point 2 r -> Polygon t p r
                                         -> PointLocationResult
q `inPolygon` pg
    | q `onBoundary` pg                             = OnBoundary
    | odd kl && odd kr && not (any (q `inHole`) hs) = Inside
    | otherwise                                     = Outside
  where
    l = horizontalLine $ q^.yCoord

    -- Given a line segment, compute the intersection point (if a point) with the
    -- line l
    intersectionPoint = asA @(Point 2 r) . (`intersect` l)

    -- Count the number of intersections that the horizontal line through q
    -- maxes with the polygon, that are strictly to the left and strictly to
    -- the right of q. If these numbers are both odd the point lies within the polygon.
    --
    --
    -- note that: - by the asA (Point 2 r) we ignore horizontal segments (as desired)
    --            - by the filtering, we effectively limit l to an open-half line, starting
    --               at the (open) point q.
    --            - by using half-open segments as edges we avoid double counting
    --               intersections that coincide with vertices.
    --            - If the point is outside, and on the same height as the
    --              minimum or maximum coordinate of the polygon. The number of
    --              intersections to the left or right may be one. Thus
    --              incorrectly classifying the point as inside. To avoid this,
    --              we count both the points to the left *and* to the right of
    --              p. Only if both are odd the point is inside.  so that if
    --              the point is outside, and on the same y-coordinate as one
    --              of the extermal vertices (one ofth)
    --
    -- See http://geomalgorithms.com/a03-_inclusion.html for more information.
    SP kl kr = count (\p -> (p^.xCoord) `compare` (q^.xCoord))
             . mapMaybe intersectionPoint . F.toList . outerBoundaryEdges $ pg

    -- For multi polygons we have to test if we do not lie in a hole .
    inHole = insidePolygon
    hs     = holeList pg

    count   :: (a -> Ordering) -> [a] -> SP Int Int
    count f = foldr (\x (SP lts gts) -> case f x of
                             LT -> SP (lts + 1) gts
                             EQ -> SP lts       gts
                             GT -> SP lts       (gts + 1)) (SP 0 0)


-- | Test if a point lies strictly inside the polgyon.
insidePolygon        :: (Fractional r, Ord r) => Point 2 r -> Polygon t p r -> Bool
q `insidePolygon` pg = q `inPolygon` pg == Inside


-- testQ = map (`inPolygon` testPoly) [ Point2 1 1    -- Inside
--                                    , Point2 0 0    -- OnBoundary
--                                    , Point2 5 14   -- Inside
--                                    , Point2 5 10   -- Inside
--                                    , Point2 10 5   -- OnBoundary
--                                    , Point2 20 5   -- Outside
--                                    ]

-- testPoly :: SimplePolygon () Rational
-- testPoly = SimplePolygon . C.fromList . map ext $ [ Point2 0 0
--                                                   , Point2 10 0
--                                                   , Point2 10 10
--                                                   , Point2 5 15
--                                                   , Point2 1 11
--                                                   ]

-- | Compute the area of a polygon
area                        :: Fractional r => Polygon t p r -> r
area poly@(SimplePolygon _) = abs $ signedArea poly
area (MultiPolygon vs hs)   = area (SimplePolygon vs) - sum [area h | h <- hs]


-- | Compute the signed area of a simple polygon. The the vertices are in
-- clockwise order, the signed area will be negative, if the verices are given
-- in counter clockwise order, the area will be positive.
signedArea      :: Fractional r => SimplePolygon p r -> r
signedArea poly = doubleSignedArea poly / 2

-- | Compute 2*signed area of a simple polygon. The the vertices are
-- in clockwise order, the signed area will be negative, if the
-- verices are given in counter clockwise order, the area will be
-- positive.
doubleSignedArea      :: Num r => SimplePolygon p r -> r
doubleSignedArea poly = sum [ p^.core.xCoord * q^.core.yCoord - q^.core.xCoord * p^.core.yCoord
                            | LineSegment' p q <- F.toList $ outerBoundaryEdges poly  ]

-- | Compute the centroid of a simple polygon.
centroid      :: Fractional r => SimplePolygon p r -> Point 2 r
centroid poly = Point $ sum' xs ^/ (6 * signedArea poly)
  where
    xs = [ (toVec p ^+^ toVec q) ^* (p^.xCoord * q^.yCoord - q^.xCoord * p^.yCoord)
         | LineSegment' (p :+ _) (q :+ _) <- F.toList $ outerBoundaryEdges poly  ]

    sum' = F.foldl' (^+^) zero


-- | Pick a  point that is inside the polygon.
--
-- (note: if the polygon is degenerate; i.e. has <3 vertices, we report a
-- vertex of the polygon instead.)
--
-- pre: the polygon is given in CCW order
--
-- running time: \(O(n)\)
pickPoint    :: (Ord r, Fractional r) => Polygon p t r -> Point 2 r
pickPoint pg | isTriangle pg = centroid . SimplePolygon $ pg^.outerBoundary
             | otherwise     = let LineSegment' (p :+ _) (q :+ _) = findDiagonal pg
                               in p .+^ (0.5 *^ (q .-. p))

-- | Test if the polygon is a triangle
--
-- running time: \(O(1)\)
isTriangle :: Polygon p t r -> Bool
isTriangle = \case
    SimplePolygon vs   -> go vs
    MultiPolygon vs [] -> go vs
    MultiPolygon _  _  -> False
  where
    go vs = case toNonEmpty vs of
              (_ :| [_,_]) -> True
              _            -> False

-- | Find a diagonal of the polygon.
--
-- pre: the polygon is given in CCW order
--
-- running time: \(O(n)\)
findDiagonal    :: (Ord r, Fractional r) => Polygon t p r -> LineSegment 2 p r
findDiagonal pg = List.head . catMaybes . F.toList $ diags
     -- note that a diagonal is guaranteed to exist, so the usage of head is safe.
  where
    vs      = pg^.outerBoundary
    diags   = CV.zipWith3 f (CV.rotateLeft 1 vs) vs (CV.rotateRight 1 vs)
    f u v w = case ccw (u^.core) (v^.core) (w^.core) of
                CCW      -> Just $ findDiag u v w
                            -- v is a convex vertex, so find a diagonal
                            -- (either uw) or from v to a point inside the
                            -- triangle
                CW       -> Nothing -- v is a reflex vertex
                CoLinear -> Nothing -- colinear vertex!?

    -- we test if uw is a diagonal by figuring out if there is a vertex
    -- strictly inside the triangle t. If there is no such vertex then uw must
    -- be a diagonal (i.e. uw intersects the polygon boundary iff there is a
    -- vtx inside t).  If there are vertices inside the triangle, we find the
    -- one z furthest from the line(segment) uw. It then follows that vz is a
    -- diagonal. Indeed this is pretty much the argument used to prove that any
    -- polygon can be triangulated. See BKOS Chapter 3 for details.
    findDiag u v w = let t  = Triangle u v w
                         uw = ClosedLineSegment u w
                     in maybe uw (ClosedLineSegment v)
                      . safeMaximumOn (distTo $ supportingLine uw)
                      . filter (\(z :+ _) -> z `inTriangle` t == Inside)
                      . F.toList . polygonVertices
                      $ pg

    distTo l (z :+ _) = sqDistanceTo z l


safeMaximumOn   :: Ord b => (a -> b) -> [a] -> Maybe a
safeMaximumOn f = \case
  [] -> Nothing
  xs -> Just $ List.maximumBy (comparing f) xs


-- | Test if the outer boundary of the polygon is in clockwise or counter
-- clockwise order.
--
-- running time: \(O(n)\)
--
isCounterClockwise :: (Eq r, Num r) => Polygon t p r -> Bool
isCounterClockwise = (\x -> x == abs x) . doubleSignedArea
                   . fromPoints . F.toList . (^.outerBoundary)


-- | Make sure that every edge has the polygon's interior on its
-- right, by orienting the outer boundary into clockwise order, and
-- the inner borders (i.e. any holes, if they exist) into
-- counter-clockwise order.
--
-- running time: \(O(n)\)
-- | Orient the outer boundary of the polygon to clockwise order
toClockwiseOrder   :: (Eq r, Num r) => Polygon t p r -> Polygon t p r
toClockwiseOrder p = toClockwiseOrder' p & polygonHoles'.traverse %~ toCounterClockWiseOrder'

-- | Orient the outer boundary into clockwise order. Leaves any holes
-- as they are.
--
toClockwiseOrder'   :: (Eq r, Num r) => Polygon t p r -> Polygon t p r
toClockwiseOrder' pg
      | isCounterClockwise pg = reverseOuterBoundary pg
      | otherwise             = pg

-- | Make sure that every edge has the polygon's interior on its left,
-- by orienting the outer boundary into counter-clockwise order, and
-- the inner borders (i.e. any holes, if they exist) into clockwise order.
--
-- running time: \(O(n)\)
toCounterClockWiseOrder   :: (Eq r, Num r) => Polygon t p r -> Polygon t p r
toCounterClockWiseOrder p =
  toCounterClockWiseOrder' p & polygonHoles'.traverse %~ toClockwiseOrder'

-- | Orient the outer boundary into counter-clockwise order. Leaves
-- any holes as they are.
--
toCounterClockWiseOrder'   :: (Eq r, Num r) => Polygon t p r -> Polygon t p r
toCounterClockWiseOrder' p
      | not $ isCounterClockwise p = reverseOuterBoundary p
      | otherwise                  = p

-- | Reorient the outer boundary from clockwise order to counter-clockwise order or
--   from counter-clockwise order to clockwise order. Leaves
--   any holes as they are.
--
reverseOuterBoundary   :: Polygon t p r -> Polygon t p r
reverseOuterBoundary p = p&outerBoundary %~ CV.reverse


-- | Convert a Polygon to a simple polygon by forgetting about any holes.
asSimplePolygon                        :: Polygon t p r -> SimplePolygon p r
asSimplePolygon poly@(SimplePolygon _) = poly
asSimplePolygon (MultiPolygon vs _)    = SimplePolygon vs


-- | assigns unique integer numbers to all vertices. Numbers start from 0, and
-- are increasing along the outer boundary. The vertices of holes
-- will be numbered last, in the same order.
--
-- >>> numberVertices simplePoly
-- SimplePolygon [Point2 0 0 :+ SP 0 (),Point2 10 0 :+ SP 1 (),Point2 10 10 :+ SP 2 (),Point2 5 15 :+ SP 3 (),Point2 1 11 :+ SP 4 ()]
numberVertices :: Polygon t p r -> Polygon t (SP Int p) r
numberVertices = snd . bimapAccumL (\a p -> (a+1,SP a p)) (,) 0
  -- TODO: Make sure that this does not have the same issues as foldl vs foldl'


















isReflexVertex   :: (Ord r, Num r) => Int -> Polygon t p r -> Bool
isReflexVertex i = undefined

-- | Returns whether the 'currently focussed' vertex on the outer
-- boundary is a reflex vertex
--
-- O(1)
isReflexVertex' :: (Ord r, Num r) => Polygon t p r -> Bool
isReflexVertex' = \case
    SimplePolygon vs  -> f vs
    MultiPolygon vs _ -> f vs
  where
    f vs = let us = C.rotateL vs
               ws = C.rotateR vs
           in ccw' (C.focus us) (C.focus vs) (C.focus ws) == CW
    -- FIXME: this assumes the boundary is in CW order


-- | Computes all reflex vertices of the polygon.
--
-- \(O(n)\)
reflexVertices  :: (Ord r, Num r) => Polygon t p r -> [Int :+ (Point 2 r :+ p)]
reflexVertices p@(SimplePolygon _)                    = reflexVertices' p
reflexVertices (numberVertices -> MultiPolygon vs hs) =
  map (\(_ :+ (p :+ SP i e)) -> i :+ (p :+ e)) $
    reflexVertices' (SimplePolygon vs) <> concatMap convexVertices' hs

-- | Computes all convex (i.e. non-reflex) vertices of the polygon.
--
-- \(O(n)\)
convexVertices :: (Ord r, Num r) => Polygon t p r -> [Int :+ (Point 2 r :+ p)]
convexVertices = \case
  p@(SimplePolygon _)                    -> convexVertices' p
  (numberVertices -> MultiPolygon vs hs) ->
    map (\(_ :+ (p :+ SP i e)) -> i :+ (p :+ e)) $
      convexVertices' (SimplePolygon vs) <> concatMap reflexVertices' hs

-- | All non-reflex vertices
convexVertices'                      :: (Ord r, Num r)
                                     => SimplePolygon p r -> [Int :+ (Point 2 r :+ p)]
convexVertices' p@(SimplePolygon vs) = go (zipWith (:+) [0..] $ F.toList vs) (reflexVertices' p)
  where
    go []      _          = []
    go us      []         = us
    go (u:us') rs@(r:rs') = case (u^.core) `compare` (r^.core) of
                                 LT -> u : go us' rs  -- not a reflex vertex
                                 EQ -> go us' rs'     -- reflex vertex
                                 GT -> error "convexVertices': this is a bug"


-- | reflex vertices, in increasing order along the boundary
reflexVertices'                     :: (Ord r, Num r)
                                    => SimplePolygon p r -> [Int :+ (Point 2 r :+ p)]
reflexVertices' (SimplePolygon vs') =
    catMaybes . F.toList $ C.zip3LWith asReflex (C.rotateL vs) vs (C.rotateR vs)
  where
    vs = C.withIndices vs'
    asReflex u v w | ccw' (u^.extra) (v^.extra) (w^.extra) == CW = Just v
                   | otherwise                                   = Nothing<|MERGE_RESOLUTION|>--- conflicted
+++ resolved
@@ -87,14 +87,6 @@
 >>> :{
 -- import qualified Data.Vector.Circular as CV
 let simplePoly :: SimplePolygon () (RealNumber 10)
-<<<<<<< HEAD
-    simplePoly = fromPoints. map ext $ [ Point2 0 0
-                                       , Point2 10 0
-                                       , Point2 10 10
-                                       , Point2 5 15
-                                       , Point2 1 11
-                                       ]
-=======
     simplePoly = SimplePolygon . CV.unsafeFromList . map ext $
       [ Point2 0 0
       , Point2 10 0
@@ -109,7 +101,6 @@
     multiPoly = MultiPolygon
       (CV.unsafeFromList . map ext $ [Point2 (-1) (-1), Point2 3 (-1), Point2 2 2])
       [simpleTriangle]
->>>>>>> 2794c381
 :} -}
 
 -- | We distinguish between simple polygons (without holes) and polygons with holes.
@@ -136,15 +127,13 @@
 _MultiPolygon :: Prism' (Polygon Multi p r) (CircularVector (Point 2 r :+ p), [Polygon Simple p r])
 _MultiPolygon = prism' (uncurry MultiPolygon) (\(MultiPolygon vs hs) -> Just (vs,hs))
 
-<<<<<<< HEAD
 -- | Produces a simple polygon whose vertices are in
 -- counter-isCounterClockwise orientation
 simplePolygon :: (Eq r, Num r, Foldable f) => f (Point 2 r :+ p) -> SimplePolygon p r
-simplePolygon = toCounterClockWiseOrder' . C.fromList . F.toList
-=======
+simplePolygon = toCounterClockWiseOrder' . SimplePolygon . CV.unsafeFromList . F.toList
+
 instance Functor (Polygon t p) where
   fmap = bimap id
->>>>>>> 2794c381
 
 instance Bifunctor (Polygon t) where
   bimap = bimapDefault
@@ -679,13 +668,12 @@
 --
 -- O(1)
 isReflexVertex' :: (Ord r, Num r) => Polygon t p r -> Bool
-isReflexVertex' = \case
-    SimplePolygon vs  -> f vs
-    MultiPolygon vs _ -> f vs
-  where
-    f vs = let us = C.rotateL vs
-               ws = C.rotateR vs
-           in ccw' (C.focus us) (C.focus vs) (C.focus ws) == CW
+isReflexVertex' p = f
+  where
+    vs = p ^. outerBoundary
+    f = let us = CV.rotateLeft 1 vs
+            ws = CV.rotateRight 1 vs
+        in ccw' (CV.head us) (CV.head vs) (CV.head ws) == CW
     -- FIXME: this assumes the boundary is in CW order
 
 
@@ -725,8 +713,8 @@
 reflexVertices'                     :: (Ord r, Num r)
                                     => SimplePolygon p r -> [Int :+ (Point 2 r :+ p)]
 reflexVertices' (SimplePolygon vs') =
-    catMaybes . F.toList $ C.zip3LWith asReflex (C.rotateL vs) vs (C.rotateR vs)
-  where
-    vs = C.withIndices vs'
+    catMaybes . F.toList $ CV.zipWith3 asReflex (CV.rotateLeft 1 vs) vs (CV.rotateRight 1 vs)
+  where
+    vs = CV.imap (:+) vs'
     asReflex u v w | ccw' (u^.extra) (v^.extra) (w^.extra) == CW = Just v
                    | otherwise                                   = Nothing