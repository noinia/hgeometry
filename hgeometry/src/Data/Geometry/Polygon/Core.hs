--------------------------------------------------------------------------------
-- |
-- Module      :  Data.Geometry.Polygon.Core
-- Copyright   :  (C) Frank Staals
-- License     :  see the LICENSE file
-- Maintainer  :  Frank Staals
--
-- A Polygon data type and some basic functions to interact with them.
--
--------------------------------------------------------------------------------
module Data.Geometry.Polygon.Core( PolygonType(..)
                                 , Polygon(..)
                                 , _SimplePolygon, _MultiPolygon
                                 , SimplePolygon, MultiPolygon, SomePolygon


                                 , fromPoints

                                 , polygonVertices, listEdges

                                 , outerBoundary, outerBoundaryEdges
                                 , outerVertex, outerBoundaryEdge

                                 , polygonHoles, polygonHoles'
                                 , holeList

                                 , inPolygon, insidePolygon, onBoundary

                                 , area, signedArea

                                 , centroid
                                 , pickPoint

                                 , isTriangle

                                 , isCounterClockwise
                                 , toCounterClockWiseOrder, toCounterClockWiseOrder'
                                 , toClockwiseOrder, toClockwiseOrder'
                                 , reverseOuterBoundary

                                 , findDiagonal

                                 , withIncidentEdges, numberVertices

                                 , asSimplePolygon
                                 ) where

import           Control.DeepSeq
import           Control.Lens                 hiding (Simple)
import           Data.Bifoldable
import           Data.Bifunctor
import           Data.Bitraversable
import           Data.Ext
import qualified Data.Foldable                as F
import           Data.Geometry.Boundary
import           Data.Geometry.Box
import           Data.Geometry.Line
import           Data.Geometry.LineSegment
import           Data.Geometry.Point
import           Data.Geometry.Properties
import           Data.Geometry.Transformation
import           Data.Geometry.Triangle       (Triangle (..), inTriangle)
import           Data.Geometry.Vector
import qualified Data.List                    as List
import           Data.List.NonEmpty           (NonEmpty (..))
import qualified Data.List.NonEmpty           as NonEmpty
import           Data.Maybe                   (catMaybes, mapMaybe)
import           Data.Ord                     (comparing)
import           Data.Semigroup               (sconcat)
import           Data.Semigroup.Foldable
import qualified Data.Sequence                as Seq
import           Data.Util
import           Data.Vector.Circular         (CircularVector)
import qualified Data.Vector.Circular         as CV
import qualified Data.Vector.Circular.Util    as CV
import           Data.Vinyl.CoRec             (asA)

-- import Data.RealNumber.Rational

--------------------------------------------------------------------------------

{- $setup
>>> import Data.RealNumber.Rational
>>> import Data.Foldable
>>> import Control.Lens.Extras
>>> :{
-- import qualified Data.Vector.Circular as CV
let simplePoly :: SimplePolygon () (RealNumber 10)
    simplePoly = SimplePolygon . CV.unsafeFromList . map ext $
      [ Point2 0 0
      , Point2 10 0
      , Point2 10 10
      , Point2 5 15
      , Point2 1 11
      ]
    simpleTriangle :: SimplePolygon () (RealNumber 10)
    simpleTriangle = SimplePolygon . CV.unsafeFromList . map ext $
      [ Point2 0 0, Point2 2 0, Point2 1 1]
    multiPoly :: MultiPolygon () (RealNumber 10)
    multiPoly = MultiPolygon
      (CV.unsafeFromList . map ext $ [Point2 (-1) (-1), Point2 3 (-1), Point2 2 2])
      [simpleTriangle]
:} -}

-- | We distinguish between simple polygons (without holes) and polygons with holes.
data PolygonType = Simple | Multi

-- | Polygons are sequences of points and may or may not contain holes.
--   Degenerate polygons (polygons with self-intersections or fewer than 3 points)
--   are possible and it is the responsibility of the user to avoid creating them.
data Polygon (t :: PolygonType) p r where
  SimplePolygon :: CircularVector (Point 2 r :+ p)                         -> Polygon Simple p r
  MultiPolygon  :: CircularVector (Point 2 r :+ p) -> [Polygon Simple p r] -> Polygon Multi  p r

-- | Prism to 'test' if we are a simple polygon
--
-- >>> is _SimplePolygon simplePoly
-- True
_SimplePolygon :: Prism' (Polygon Simple p r) (CircularVector (Point 2 r :+ p))
_SimplePolygon = prism' SimplePolygon (\(SimplePolygon vs) -> Just vs)

-- | Prism to 'test' if we are a Multi polygon
--
-- >>> is _MultiPolygon multiPoly
-- True
_MultiPolygon :: Prism' (Polygon Multi p r) (CircularVector (Point 2 r :+ p), [Polygon Simple p r])
_MultiPolygon = prism' (uncurry MultiPolygon) (\(MultiPolygon vs hs) -> Just (vs,hs))

instance Functor (Polygon t p) where
  fmap = bimap id

instance Bifunctor (Polygon t) where
  bimap = bimapDefault

instance Bifoldable (Polygon t) where
  bifoldMap = bifoldMapDefault

instance Bitraversable (Polygon t) where
  bitraverse f g p = case p of
    SimplePolygon vs   -> SimplePolygon <$> bitraverseVertices f g vs
    MultiPolygon vs hs -> MultiPolygon  <$> bitraverseVertices f g vs
                                        <*> traverse (bitraverse f g) hs

instance (NFData p, NFData r) => NFData (Polygon t p r) where
  rnf (SimplePolygon vs)   = rnf vs
  rnf (MultiPolygon vs hs) = rnf (vs,hs)

bitraverseVertices     :: (Applicative f, Traversable t) => (p -> f q) -> (r -> f s)
                  -> t (Point 2 r :+ p) -> f (t (Point 2 s :+ q))
bitraverseVertices f g = traverse (bitraverse (traverse g) f)

-- | Polygon without holes.
type SimplePolygon = Polygon Simple

-- | Polygon with zero or more holes.
type MultiPolygon  = Polygon Multi

-- | Either a simple or multipolygon
type SomePolygon p r = Either (Polygon Simple p r) (Polygon Multi p r)

type instance Dimension (SomePolygon p r) = 2
type instance NumType   (SomePolygon p r) = r

-- | Polygons are per definition 2 dimensional
type instance Dimension (Polygon t p r) = 2
type instance NumType   (Polygon t p r) = r

instance (Show p, Show r) => Show (Polygon t p r) where
  show (SimplePolygon vs)   = "SimplePolygon " <> show (F.toList vs)
  show (MultiPolygon vs hs) = "MultiPolygon (" <> show vs <> ") (" <> show hs <> ")"

instance (Read p, Read r) => Read (SimplePolygon p r) where
  readsPrec d = readParen (d > app_prec) $ \r ->
      [ (fromPoints vs, t)
      | ("SimplePolygon", s) <- lex r, (vs, t) <- reads s ]
    where app_prec = 10

instance (Read p, Read r) => Read (MultiPolygon p r) where
  readsPrec d = readParen (d > app_prec) $ \r ->
      [ (MultiPolygon vs hs, t')
      | ("MultiPolygon", s) <- lex r
      , (vs, t) <- reads s
      , (hs, t') <- reads t ]
    where app_prec = 10

-- instance (Read p, Read r) => Show (Polygon t p r) where
--   show (SimplePolygon vs)   = "SimplePolygon (" <> show vs <> ")"
--   show (MultiPolygon vs hs) = "MultiPolygon (" <> show vs <> ") (" <> show hs <> ")"



instance (Eq p, Eq r) => Eq (Polygon t p r) where
  (SimplePolygon vs)   == (SimplePolygon vs')    = vs == vs'
  (MultiPolygon vs hs) == (MultiPolygon vs' hs') = vs == vs' && hs == hs'

instance PointFunctor (Polygon t p) where
  pmap f (SimplePolygon vs)   = SimplePolygon (fmap (first f) vs)
  pmap f (MultiPolygon vs hs) = MultiPolygon  (fmap (first f) vs) (map (pmap f) hs)

instance Fractional r => IsTransformable (Polygon t p r) where
  transformBy = transformPointFunctor

instance IsBoxable (Polygon t p r) where
  boundingBox = boundingBoxList' . toListOf (outerBoundary.traverse.core)

type instance IntersectionOf (Line 2 r) (Boundary (Polygon t p r)) =
  '[Seq.Seq (Either (Point 2 r) (LineSegment 2 () r))]

type instance IntersectionOf (Point 2 r) (Polygon t p r) = [NoIntersection, Point 2 r]

instance (Fractional r, Ord r) => Point 2 r `IsIntersectableWith` Polygon t p r where
  nonEmptyIntersection = defaultNonEmptyIntersection
  q `intersects` pg = q `inPolygon` pg /= Outside
  q `intersect` pg | q `intersects` pg = coRec q
                   | otherwise         = coRec NoIntersection

-- instance IsIntersectableWith (Line 2 r) (Boundary (Polygon t p r)) where
--   nonEmptyIntersection _ _ (CoRec xs) = null xs
--   l `intersect` (Boundary (SimplePolygon vs)) =
--     undefined
  -- l `intersect` (Boundary (MultiPolygon vs hs)) = coRec .
  --    Seq.sortBy f . Seq.fromList
  --     . concatMap (unpack . (l `intersect`) . Boundary)
  --     $ SimplePolygon vs : hs
  --   where
  --     unpack (CoRec x) = x
  --     f = undefined




-- * Functions on Polygons

-- | Lens access to the outer boundary of a polygon.
--
-- >>> toList (simpleTriangle ^. outerBoundary)
-- [Point2 0 0 :+ (),Point2 2 0 :+ (),Point2 1 1 :+ ()]
outerBoundary :: forall t p r. Lens' (Polygon t p r) (CircularVector (Point 2 r :+ p))
outerBoundary = lens g s
  where
    g                     :: Polygon t p r -> CircularVector (Point 2 r :+ p)
    g (SimplePolygon vs)  = vs
    g (MultiPolygon vs _) = vs

    s                           :: Polygon t p r -> CircularVector (Point 2 r :+ p)
                                -> Polygon t p r
    s (SimplePolygon _)      vs = SimplePolygon vs
    s (MultiPolygon  _   hs) vs = MultiPolygon vs hs

-- | Lens access for polygon holes.
--
-- >>> multiPoly ^. polygonHoles
-- [SimplePolygon [Point2 0 0 :+ (),Point2 2 0 :+ (),Point2 1 1 :+ ()]]
polygonHoles :: forall p r. Lens' (Polygon Multi p r) [Polygon Simple p r]
polygonHoles = lens g s
  where
    g                     :: Polygon Multi p r -> [Polygon Simple p r]
    g (MultiPolygon _ hs) = hs
    s                     :: Polygon Multi p r -> [Polygon Simple p r]
                          -> Polygon Multi p r
    s (MultiPolygon vs _) = MultiPolygon vs

{- HLINT ignore polygonHoles' -}
-- | /O(1)/. Traversal lens for polygon holes. Does nothing for simple polygons.
polygonHoles' :: Traversal' (Polygon t p r) [Polygon Simple p r]
polygonHoles' = \f -> \case
  p@SimplePolygon{}  -> pure p
  MultiPolygon vs hs -> MultiPolygon vs <$> f hs

-- | Access the i^th vertex on the outer boundary
outerVertex   :: Int -> Lens' (Polygon t p r) (Point 2 r :+ p)
outerVertex i = outerBoundary . CV.item i

-- | Get the n^th edge along the outer boundary of the polygon. The edge is half open.
--
-- running time: \(O(\log i)\)
outerBoundaryEdge     :: Int -> Polygon t p r -> LineSegment 2 p r
outerBoundaryEdge i p = let u = p^.outerVertex i
                            v = p^.outerVertex (i+1)
                        in LineSegment (Closed u) (Open v)


-- | Get all holes in a polygon
holeList                     :: Polygon t p r -> [Polygon Simple p r]
holeList (SimplePolygon _)   = []
holeList (MultiPolygon _ hs) = hs


-- | The vertices in the polygon. No guarantees are given on the order in which
-- they appear!
polygonVertices                      :: Polygon t p r
                                     -> NonEmpty.NonEmpty (Point 2 r :+ p)
polygonVertices (SimplePolygon vs)   = toNonEmpty vs
polygonVertices (MultiPolygon vs hs) =
  sconcat $ toNonEmpty vs NonEmpty.:| map polygonVertices hs


-- | Creates a simple polygon from the given list of vertices.
--
-- pre: the input list constains no repeated vertices.
fromPoints :: [Point 2 r :+ p] -> SimplePolygon p r
fromPoints = SimplePolygon . CV.unsafeFromList


-- | The edges along the outer boundary of the polygon. The edges are half open.
--
-- running time: \(O(n)\)
outerBoundaryEdges :: Polygon t p r -> CircularVector (LineSegment 2 p r)
outerBoundaryEdges = toEdges . (^.outerBoundary)

-- | Lists all edges. The edges on the outer boundary are given before the ones
-- on the holes. However, no other guarantees are given on the order.
--
-- running time: \(O(n)\)
listEdges    :: Polygon t p r -> [LineSegment 2 p r]
listEdges pg = let f = F.toList . outerBoundaryEdges
               in  f pg <> concatMap f (holeList pg)

-- | Pairs every vertex with its incident edges. The first one is its
-- predecessor edge, the second one its successor edge (in terms of
-- the ordering along the boundary).
--
--
-- >>> mapM_ print . polygonVertices $ withIncidentEdges simplePoly
<<<<<<< HEAD
-- Point2 [0,0] :+ V2 (ClosedLineSegment (Point2 [1,11] :+ ()) (Point2 [0,0] :+ ())) (ClosedLineSegment (Point2 [0,0] :+ ()) (Point2 [10,0] :+ ()))
-- Point2 [10,0] :+ V2 (ClosedLineSegment (Point2 [0,0] :+ ()) (Point2 [10,0] :+ ())) (ClosedLineSegment (Point2 [10,0] :+ ()) (Point2 [10,10] :+ ()))
-- Point2 [10,10] :+ V2 (ClosedLineSegment (Point2 [10,0] :+ ()) (Point2 [10,10] :+ ())) (ClosedLineSegment (Point2 [10,10] :+ ()) (Point2 [5,15] :+ ()))
-- Point2 [5,15] :+ V2 (ClosedLineSegment (Point2 [10,10] :+ ()) (Point2 [5,15] :+ ())) (ClosedLineSegment (Point2 [5,15] :+ ()) (Point2 [1,11] :+ ()))
-- Point2 [1,11] :+ V2 (ClosedLineSegment (Point2 [5,15] :+ ()) (Point2 [1,11] :+ ())) (ClosedLineSegment (Point2 [1,11] :+ ()) (Point2 [0,0] :+ ()))
=======
-- Point2 0 0 :+ V2 LineSegment (Closed (Point2 1 11 :+ ())) (Closed (Point2 0 0 :+ ())) LineSegment (Closed (Point2 0 0 :+ ())) (Closed (Point2 10 0 :+ ()))
-- Point2 10 0 :+ V2 LineSegment (Closed (Point2 0 0 :+ ())) (Closed (Point2 10 0 :+ ())) LineSegment (Closed (Point2 10 0 :+ ())) (Closed (Point2 10 10 :+ ()))
-- Point2 10 10 :+ V2 LineSegment (Closed (Point2 10 0 :+ ())) (Closed (Point2 10 10 :+ ())) LineSegment (Closed (Point2 10 10 :+ ())) (Closed (Point2 5 15 :+ ()))
-- Point2 5 15 :+ V2 LineSegment (Closed (Point2 10 10 :+ ())) (Closed (Point2 5 15 :+ ())) LineSegment (Closed (Point2 5 15 :+ ())) (Closed (Point2 1 11 :+ ()))
-- Point2 1 11 :+ V2 LineSegment (Closed (Point2 5 15 :+ ())) (Closed (Point2 1 11 :+ ())) LineSegment (Closed (Point2 1 11 :+ ())) (Closed (Point2 0 0 :+ ()))
>>>>>>> 2794c381
withIncidentEdges                    :: Polygon t p r
                                     -> Polygon t (Two (LineSegment 2 p r)) r
withIncidentEdges (SimplePolygon vs) =
      SimplePolygon $ CV.zipWith3 f (CV.rotateLeft 1 vs) vs (CV.rotateRight 1 vs)
  where
    f p c n = c&extra .~ Two (ClosedLineSegment p c) (ClosedLineSegment c n)
withIncidentEdges (MultiPolygon vs hs) = MultiPolygon vs' hs'
  where
    SimplePolygon vs' = withIncidentEdges $ SimplePolygon vs
    hs' = map withIncidentEdges hs

-- -- | Gets the i^th edge on the outer boundary of the polygon, that is the edge
---- with vertices i and i+1 with respect to the current focus. All indices
-- -- modulo n.
-- --

-- FIXME: Test that \poly -> fromEdges (toEdges poly) == poly
-- | Given the vertices of the polygon. Produce a list of edges. The edges are
-- half-open.
toEdges    :: CircularVector (Point 2 r :+ p) -> CircularVector (LineSegment 2 p r)
toEdges vs = CV.zipWith (\p q -> LineSegment (Closed p) (Open q)) vs (CV.rotateRight 1 vs)


-- | Test if q lies on the boundary of the polygon. Running time: O(n)
--
-- >>> Point2 1 1 `onBoundary` simplePoly
-- False
-- >>> Point2 0 0 `onBoundary` simplePoly
-- True
-- >>> Point2 10 0 `onBoundary` simplePoly
-- True
-- >>> Point2 5 13 `onBoundary` simplePoly
-- False
-- >>> Point2 5 10 `onBoundary` simplePoly
-- False
-- >>> Point2 10 5 `onBoundary` simplePoly
-- True
-- >>> Point2 20 5 `onBoundary` simplePoly
-- False
--
-- TODO: testcases multipolygon
onBoundary        :: (Fractional r, Ord r) => Point 2 r -> Polygon t p r -> Bool
q `onBoundary` pg = any (q `onSegment`) es
  where
    out = SimplePolygon $ pg^.outerBoundary
    es = concatMap (F.toList . outerBoundaryEdges) $ out : holeList pg

-- | Check if a point lies inside a polygon, on the boundary, or outside of the polygon.
-- Running time: O(n).
--
-- >>> Point2 1 1 `inPolygon` simplePoly
-- Inside
-- >>> Point2 0 0 `inPolygon` simplePoly
-- OnBoundary
-- >>> Point2 10 0 `inPolygon` simplePoly
-- OnBoundary
-- >>> Point2 5 13 `inPolygon` simplePoly
-- Inside
-- >>> Point2 5 10 `inPolygon` simplePoly
-- Inside
-- >>> Point2 10 5 `inPolygon` simplePoly
-- OnBoundary
-- >>> Point2 20 5 `inPolygon` simplePoly
-- Outside
--
-- TODO: Add some testcases with multiPolygons
-- TODO: Add some more onBoundary testcases
inPolygon                                :: forall t p r. (Fractional r, Ord r)
                                         => Point 2 r -> Polygon t p r
                                         -> PointLocationResult
q `inPolygon` pg
    | q `onBoundary` pg                             = OnBoundary
    | odd kl && odd kr && not (any (q `inHole`) hs) = Inside
    | otherwise                                     = Outside
  where
    l = horizontalLine $ q^.yCoord

    -- Given a line segment, compute the intersection point (if a point) with the
    -- line l
    intersectionPoint = asA @(Point 2 r) . (`intersect` l)

    -- Count the number of intersections that the horizontal line through q
    -- maxes with the polygon, that are strictly to the left and strictly to
    -- the right of q. If these numbers are both odd the point lies within the polygon.
    --
    --
    -- note that: - by the asA (Point 2 r) we ignore horizontal segments (as desired)
    --            - by the filtering, we effectively limit l to an open-half line, starting
    --               at the (open) point q.
    --            - by using half-open segments as edges we avoid double counting
    --               intersections that coincide with vertices.
    --            - If the point is outside, and on the same height as the
    --              minimum or maximum coordinate of the polygon. The number of
    --              intersections to the left or right may be one. Thus
    --              incorrectly classifying the point as inside. To avoid this,
    --              we count both the points to the left *and* to the right of
    --              p. Only if both are odd the point is inside.  so that if
    --              the point is outside, and on the same y-coordinate as one
    --              of the extermal vertices (one ofth)
    --
    -- See http://geomalgorithms.com/a03-_inclusion.html for more information.
    SP kl kr = count (\p -> (p^.xCoord) `compare` (q^.xCoord))
             . mapMaybe intersectionPoint . F.toList . outerBoundaryEdges $ pg

    -- For multi polygons we have to test if we do not lie in a hole .
    inHole = insidePolygon
    hs     = holeList pg

    count   :: (a -> Ordering) -> [a] -> SP Int Int
    count f = foldr (\x (SP lts gts) -> case f x of
                             LT -> SP (lts + 1) gts
                             EQ -> SP lts       gts
                             GT -> SP lts       (gts + 1)) (SP 0 0)


-- | Test if a point lies strictly inside the polgyon.
insidePolygon        :: (Fractional r, Ord r) => Point 2 r -> Polygon t p r -> Bool
q `insidePolygon` pg = q `inPolygon` pg == Inside


-- testQ = map (`inPolygon` testPoly) [ Point2 1 1    -- Inside
--                                    , Point2 0 0    -- OnBoundary
--                                    , Point2 5 14   -- Inside
--                                    , Point2 5 10   -- Inside
--                                    , Point2 10 5   -- OnBoundary
--                                    , Point2 20 5   -- Outside
--                                    ]

-- testPoly :: SimplePolygon () Rational
-- testPoly = SimplePolygon . C.fromList . map ext $ [ Point2 0 0
--                                                   , Point2 10 0
--                                                   , Point2 10 10
--                                                   , Point2 5 15
--                                                   , Point2 1 11
--                                                   ]

-- | Compute the area of a polygon
area                        :: Fractional r => Polygon t p r -> r
area poly@(SimplePolygon _) = abs $ signedArea poly
area (MultiPolygon vs hs)   = area (SimplePolygon vs) - sum [area h | h <- hs]


-- | Compute the signed area of a simple polygon. The the vertices are in
-- clockwise order, the signed area will be negative, if the verices are given
-- in counter clockwise order, the area will be positive.
signedArea      :: Fractional r => SimplePolygon p r -> r
signedArea poly = x / 2
  where
    x = sum [ p^.core.xCoord * q^.core.yCoord - q^.core.xCoord * p^.core.yCoord
            | LineSegment' p q <- F.toList $ outerBoundaryEdges poly  ]


-- | Compute the centroid of a simple polygon.
centroid      :: Fractional r => SimplePolygon p r -> Point 2 r
centroid poly = Point $ sum' xs ^/ (6 * signedArea poly)
  where
    xs = [ (toVec p ^+^ toVec q) ^* (p^.xCoord * q^.yCoord - q^.xCoord * p^.yCoord)
         | LineSegment' (p :+ _) (q :+ _) <- F.toList $ outerBoundaryEdges poly  ]

    sum' = F.foldl' (^+^) zero


-- | Pick a  point that is inside the polygon.
--
-- (note: if the polygon is degenerate; i.e. has <3 vertices, we report a
-- vertex of the polygon instead.)
--
-- pre: the polygon is given in CCW order
--
-- running time: \(O(n)\)
pickPoint    :: (Ord r, Fractional r) => Polygon p t r -> Point 2 r
pickPoint pg | isTriangle pg = centroid . SimplePolygon $ pg^.outerBoundary
             | otherwise     = let LineSegment' (p :+ _) (q :+ _) = findDiagonal pg
                               in p .+^ (0.5 *^ (q .-. p))

-- | Test if the polygon is a triangle
--
-- running time: \(O(1)\)
isTriangle :: Polygon p t r -> Bool
isTriangle = \case
    SimplePolygon vs   -> go vs
    MultiPolygon vs [] -> go vs
    MultiPolygon _  _  -> False
  where
    go vs = case toNonEmpty vs of
              (_ :| [_,_]) -> True
              _            -> False

-- | Find a diagonal of the polygon.
--
-- pre: the polygon is given in CCW order
--
-- running time: \(O(n)\)
findDiagonal    :: (Ord r, Fractional r) => Polygon t p r -> LineSegment 2 p r
findDiagonal pg = List.head . catMaybes . F.toList $ diags
     -- note that a diagonal is guaranteed to exist, so the usage of head is safe.
  where
    vs      = pg^.outerBoundary
    diags   = CV.zipWith3 f (CV.rotateLeft 1 vs) vs (CV.rotateRight 1 vs)
    f u v w = case ccw (u^.core) (v^.core) (w^.core) of
                CCW      -> Just $ findDiag u v w
                            -- v is a convex vertex, so find a diagonal
                            -- (either uw) or from v to a point inside the
                            -- triangle
                CW       -> Nothing -- v is a reflex vertex
                CoLinear -> Nothing -- colinear vertex!?

    -- we test if uw is a diagonal by figuring out if there is a vertex
    -- strictly inside the triangle t. If there is no such vertex then uw must
    -- be a diagonal (i.e. uw intersects the polygon boundary iff there is a
    -- vtx inside t).  If there are vertices inside the triangle, we find the
    -- one z furthest from the line(segment) uw. It then follows that vz is a
    -- diagonal. Indeed this is pretty much the argument used to prove that any
    -- polygon can be triangulated. See BKOS Chapter 3 for details.
    findDiag u v w = let t  = Triangle u v w
                         uw = ClosedLineSegment u w
                     in maybe uw (ClosedLineSegment v)
                      . safeMaximumOn (distTo $ supportingLine uw)
                      . filter (\(z :+ _) -> z `inTriangle` t == Inside)
                      . F.toList . polygonVertices
                      $ pg

    distTo l (z :+ _) = sqDistanceTo z l


safeMaximumOn   :: Ord b => (a -> b) -> [a] -> Maybe a
safeMaximumOn f = \case
  [] -> Nothing
  xs -> Just $ List.maximumBy (comparing f) xs


-- | Test if the outer boundary of the polygon is in clockwise or counter
-- clockwise order.
--
-- running time: \(O(n)\)
--
isCounterClockwise :: (Eq r, Fractional r) => Polygon t p r -> Bool
isCounterClockwise = (\x -> x == abs x) . signedArea
                   . fromPoints . F.toList . (^.outerBoundary)


-- | Make sure that every edge has the polygon's interior on its
-- right, by orienting the outer boundary into clockwise order, and
-- the inner borders (i.e. any holes, if they exist) into
-- counter-clockwise order.
--
-- running time: \(O(n)\)
-- | Orient the outer boundary of the polygon to clockwise order
toClockwiseOrder   :: (Eq r, Fractional r) => Polygon t p r -> Polygon t p r
toClockwiseOrder p = toClockwiseOrder' p & polygonHoles'.traverse %~ toCounterClockWiseOrder'

-- | Orient the outer boundary into clockwise order. Leaves any holes
-- as they are.
--
toClockwiseOrder'   :: (Eq r, Fractional r) => Polygon t p r -> Polygon t p r
toClockwiseOrder' pg
      | isCounterClockwise pg = reverseOuterBoundary pg
      | otherwise             = pg

-- | Make sure that every edge has the polygon's interior on its left,
-- by orienting the outer boundary into counter-clockwise order, and
-- the inner borders (i.e. any holes, if they exist) into clockwise order.
--
-- running time: \(O(n)\)
toCounterClockWiseOrder   :: (Eq r, Fractional r) => Polygon t p r -> Polygon t p r
toCounterClockWiseOrder p =
  toCounterClockWiseOrder' p & polygonHoles'.traverse %~ toClockwiseOrder'

-- | Orient the outer boundary into counter-clockwise order. Leaves
-- any holes as they are.
--
toCounterClockWiseOrder'   :: (Eq r, Fractional r) => Polygon t p r -> Polygon t p r
toCounterClockWiseOrder' p
      | not $ isCounterClockwise p = reverseOuterBoundary p
      | otherwise                  = p

-- | Reorient the outer boundary from clockwise order to counter-clockwise order or
--   from counter-clockwise order to clockwise order. Leaves
--   any holes as they are.
--
reverseOuterBoundary   :: Polygon t p r -> Polygon t p r
reverseOuterBoundary p = p&outerBoundary %~ CV.reverse


-- | Convert a Polygon to a simple polygon by forgetting about any holes.
asSimplePolygon                        :: Polygon t p r -> SimplePolygon p r
asSimplePolygon poly@(SimplePolygon _) = poly
asSimplePolygon (MultiPolygon vs _)    = SimplePolygon vs


-- | assigns unique integer numbers to all vertices. Numbers start from 0, and
-- are increasing along the outer boundary. The vertices of holes
-- will be numbered last, in the same order.
--
-- >>> numberVertices simplePoly
-- SimplePolygon [Point2 0 0 :+ SP 0 (),Point2 10 0 :+ SP 1 (),Point2 10 10 :+ SP 2 (),Point2 5 15 :+ SP 3 (),Point2 1 11 :+ SP 4 ()]
numberVertices :: Polygon t p r -> Polygon t (SP Int p) r
numberVertices = snd . bimapAccumL (\a p -> (a+1,SP a p)) (,) 0
  -- TODO: Make sure that this does not have the same issues as foldl vs foldl'<|MERGE_RESOLUTION|>--- conflicted
+++ resolved
@@ -322,19 +322,11 @@
 --
 --
 -- >>> mapM_ print . polygonVertices $ withIncidentEdges simplePoly
-<<<<<<< HEAD
--- Point2 [0,0] :+ V2 (ClosedLineSegment (Point2 [1,11] :+ ()) (Point2 [0,0] :+ ())) (ClosedLineSegment (Point2 [0,0] :+ ()) (Point2 [10,0] :+ ()))
--- Point2 [10,0] :+ V2 (ClosedLineSegment (Point2 [0,0] :+ ()) (Point2 [10,0] :+ ())) (ClosedLineSegment (Point2 [10,0] :+ ()) (Point2 [10,10] :+ ()))
--- Point2 [10,10] :+ V2 (ClosedLineSegment (Point2 [10,0] :+ ()) (Point2 [10,10] :+ ())) (ClosedLineSegment (Point2 [10,10] :+ ()) (Point2 [5,15] :+ ()))
--- Point2 [5,15] :+ V2 (ClosedLineSegment (Point2 [10,10] :+ ()) (Point2 [5,15] :+ ())) (ClosedLineSegment (Point2 [5,15] :+ ()) (Point2 [1,11] :+ ()))
--- Point2 [1,11] :+ V2 (ClosedLineSegment (Point2 [5,15] :+ ()) (Point2 [1,11] :+ ())) (ClosedLineSegment (Point2 [1,11] :+ ()) (Point2 [0,0] :+ ()))
-=======
--- Point2 0 0 :+ V2 LineSegment (Closed (Point2 1 11 :+ ())) (Closed (Point2 0 0 :+ ())) LineSegment (Closed (Point2 0 0 :+ ())) (Closed (Point2 10 0 :+ ()))
--- Point2 10 0 :+ V2 LineSegment (Closed (Point2 0 0 :+ ())) (Closed (Point2 10 0 :+ ())) LineSegment (Closed (Point2 10 0 :+ ())) (Closed (Point2 10 10 :+ ()))
--- Point2 10 10 :+ V2 LineSegment (Closed (Point2 10 0 :+ ())) (Closed (Point2 10 10 :+ ())) LineSegment (Closed (Point2 10 10 :+ ())) (Closed (Point2 5 15 :+ ()))
--- Point2 5 15 :+ V2 LineSegment (Closed (Point2 10 10 :+ ())) (Closed (Point2 5 15 :+ ())) LineSegment (Closed (Point2 5 15 :+ ())) (Closed (Point2 1 11 :+ ()))
--- Point2 1 11 :+ V2 LineSegment (Closed (Point2 5 15 :+ ())) (Closed (Point2 1 11 :+ ())) LineSegment (Closed (Point2 1 11 :+ ())) (Closed (Point2 0 0 :+ ()))
->>>>>>> 2794c381
+-- Point2 0 0 :+ V2 (ClosedLineSegment (Point2 1 11 :+ ()) (Point2 0 0 :+ ())) (ClosedLineSegment (Point2 0 0 :+ ()) (Point2 10 0 :+ ()))
+-- Point2 10 0 :+ V2 (ClosedLineSegment (Point2 0 0 :+ ()) (Point2 10 0 :+ ())) (ClosedLineSegment (Point2 10 0 :+ ()) (Point2 10 10 :+ ()))
+-- Point2 10 10 :+ V2 (ClosedLineSegment (Point2 10 0 :+ ()) (Point2 10 10 :+ ())) (ClosedLineSegment (Point2 10 10 :+ ()) (Point2 5 15 :+ ()))
+-- Point2 5 15 :+ V2 (ClosedLineSegment (Point2 10 10 :+ ()) (Point2 5 15 :+ ())) (ClosedLineSegment (Point2 5 15 :+ ()) (Point2 1 11 :+ ()))
+-- Point2 1 11 :+ V2 (ClosedLineSegment (Point2 5 15 :+ ()) (Point2 1 11 :+ ())) (ClosedLineSegment (Point2 1 11 :+ ()) (Point2 0 0 :+ ()))
 withIncidentEdges                    :: Polygon t p r
                                      -> Polygon t (Two (LineSegment 2 p r)) r
 withIncidentEdges (SimplePolygon vs) =
