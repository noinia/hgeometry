--------------------------------------------------------------------------------
-- |
-- Module      :  Data.Geometry.Polygon.Core
-- Copyright   :  (C) Frank Staals
-- License     :  see the LICENSE file
-- Maintainer  :  Frank Staals
--
-- A Polygon data type and some basic functions to interact with them.
--
--------------------------------------------------------------------------------
module Data.Geometry.Polygon.Core( PolygonType(..)
                                 , Polygon(..)
                                 , _SimplePolygon, _MultiPolygon
                                 , SimplePolygon, MultiPolygon, SomePolygon


                                 , fromPoints

                                 , polygonVertices, listEdges

                                 , outerBoundary, outerBoundaryEdges
                                 , outerVertex, outerBoundaryEdge

                                 , polygonHoles, polygonHoles'
                                 , holeList

                                 , inPolygon, insidePolygon, onBoundary

                                 , area, signedArea

                                 , centroid
                                 , pickPoint

                                 , isTriangle

                                 , isCounterClockwise
                                 , toCounterClockWiseOrder, toCounterClockWiseOrder'
                                 , toClockwiseOrder, toClockwiseOrder'
                                 , reverseOuterBoundary

                                 , findDiagonal

                                 , withIncidentEdges, numberVertices

                                 , asSimplePolygon
                                 ) where

import           Control.DeepSeq
import           Control.Lens                 hiding (Simple)
import           Data.Bifoldable
import           Data.Bifunctor
import           Data.Bitraversable
import           Data.Ext
import qualified Data.Foldable                as F
import           Data.Geometry.Boundary
import           Data.Geometry.Box
import           Data.Geometry.Line
import           Data.Geometry.LineSegment
import           Data.Geometry.Point
import           Data.Geometry.Properties
import           Data.Geometry.Transformation
import           Data.Geometry.Triangle       (Triangle (..), inTriangle)
import           Data.Geometry.Vector
import qualified Data.List                    as List
import           Data.List.NonEmpty           (NonEmpty (..))
import qualified Data.List.NonEmpty           as NonEmpty
import           Data.Maybe                   (catMaybes, mapMaybe)
import           Data.Ord                     (comparing)
import           Data.Semigroup               (sconcat)
import           Data.Semigroup.Foldable
import qualified Data.Sequence                as Seq
import           Data.Util
import           Data.Vector.Circular         (CircularVector)
import qualified Data.Vector.Circular         as CV
import qualified Data.Vector.Circular.Util    as CV
import           Data.Vinyl.CoRec             (asA)

-- import Data.RealNumber.Rational

--------------------------------------------------------------------------------

{- $setup
>>> import Data.RealNumber.Rational
>>> import Data.Foldable
>>> import Control.Lens.Extras
>>> :{
-- import qualified Data.Vector.Circular as CV
let simplePoly :: SimplePolygon () (RealNumber 10)
    simplePoly = SimplePolygon . CV.unsafeFromList . map ext $
      [ Point2 0 0
      , Point2 10 0
      , Point2 10 10
      , Point2 5 15
      , Point2 1 11
      ]
    simpleTriangle :: SimplePolygon () (RealNumber 10)
    simpleTriangle = SimplePolygon . CV.unsafeFromList . map ext $
      [ Point2 0 0, Point2 2 0, Point2 1 1]
    multiPoly :: MultiPolygon () (RealNumber 10)
    multiPoly = MultiPolygon
      (CV.unsafeFromList . map ext $ [Point2 (-1) (-1), Point2 3 (-1), Point2 2 2])
      [simpleTriangle]
:} -}

-- | We distinguish between simple polygons (without holes) and polygons with holes.
data PolygonType = Simple | Multi

-- | Polygons are sequences of points and may or may not contain holes.
--   Degenerate polygons (polygons with self-intersections or fewer than 3 points)
--   are possible and it is the responsibility of the user to avoid creating them.
data Polygon (t :: PolygonType) p r where
  SimplePolygon :: CircularVector (Point 2 r :+ p)                         -> Polygon Simple p r
  MultiPolygon  :: CircularVector (Point 2 r :+ p) -> [Polygon Simple p r] -> Polygon Multi  p r

<<<<<<< HEAD
-- | Prism to 'test' if we are a simple polygon
_SimplePolygon :: Prism' (Polygon Simple p r) (CircularVector (Point 2 r :+ p))
_SimplePolygon = prism' SimplePolygon (\(SimplePolygon vs) -> Just vs)

-- | Prism to 'test' if we are a Multi polygon
_MultiPolygon :: Prism' (Polygon Multi p r) (CircularVector (Point 2 r :+ p), [Polygon Simple p r])
=======
-- | Prism to 'test' if we are a simple polygon.
--
-- >>> is _SimplePolygon simplePoly
-- True
_SimplePolygon :: Prism' (Polygon Simple p r) (C.CSeq (Point 2 r :+ p))
_SimplePolygon = prism' SimplePolygon (\(SimplePolygon vs) -> Just vs)

-- | Prism to 'test' if we are a multi polygon.
-- >>> is _MultiPolygon multiPoly
-- True
_MultiPolygon :: Prism' (Polygon Multi p r) (C.CSeq (Point 2 r :+ p), [Polygon Simple p r])
>>>>>>> 7e280231
_MultiPolygon = prism' (uncurry MultiPolygon) (\(MultiPolygon vs hs) -> Just (vs,hs))

instance Functor (Polygon t p) where
  fmap = bimap id

instance Bifunctor (Polygon t) where
  bimap = bimapDefault

instance Bifoldable (Polygon t) where
  bifoldMap = bifoldMapDefault

instance Bitraversable (Polygon t) where
  bitraverse f g p = case p of
    SimplePolygon vs   -> SimplePolygon <$> bitraverseVertices f g vs
    MultiPolygon vs hs -> MultiPolygon  <$> bitraverseVertices f g vs
                                        <*> traverse (bitraverse f g) hs

instance (NFData p, NFData r) => NFData (Polygon t p r) where
  rnf (SimplePolygon vs)   = rnf vs
  rnf (MultiPolygon vs hs) = rnf (vs,hs)

bitraverseVertices     :: (Applicative f, Traversable t) => (p -> f q) -> (r -> f s)
                  -> t (Point 2 r :+ p) -> f (t (Point 2 s :+ q))
bitraverseVertices f g = traverse (bitraverse (traverse g) f)

-- | Polygon without holes.
type SimplePolygon = Polygon Simple

-- | Polygon with zero or more holes.
type MultiPolygon  = Polygon Multi

-- | Either a simple or multipolygon
type SomePolygon p r = Either (Polygon Simple p r) (Polygon Multi p r)

type instance Dimension (SomePolygon p r) = 2
type instance NumType   (SomePolygon p r) = r

-- | Polygons are per definition 2 dimensional
type instance Dimension (Polygon t p r) = 2
type instance NumType   (Polygon t p r) = r

instance (Show p, Show r) => Show (Polygon t p r) where
  show (SimplePolygon vs)   = "SimplePolygon (" <> show vs <> ")"
  show (MultiPolygon vs hs) = "MultiPolygon (" <> show vs <> ") (" <> show hs <> ")"

instance (Read p, Read r) => Read (SimplePolygon p r) where
  readsPrec d = readParen (d > app_prec) $ \r ->
      [ (SimplePolygon vs, t)
      | ("SimplePolygon", s) <- lex r, (vs, t) <- reads s ]
    where app_prec = 10

instance (Read p, Read r) => Read (MultiPolygon p r) where
  readsPrec d = readParen (d > app_prec) $ \r ->
      [ (MultiPolygon vs hs, t')
      | ("MultiPolygon", s) <- lex r
      , (vs, t) <- reads s
      , (hs, t') <- reads t ]
    where app_prec = 10

-- instance (Read p, Read r) => Show (Polygon t p r) where
--   show (SimplePolygon vs)   = "SimplePolygon (" <> show vs <> ")"
--   show (MultiPolygon vs hs) = "MultiPolygon (" <> show vs <> ") (" <> show hs <> ")"



instance (Eq p, Eq r) => Eq (Polygon t p r) where
  (SimplePolygon vs)   == (SimplePolygon vs')    = vs == vs'
  (MultiPolygon vs hs) == (MultiPolygon vs' hs') = vs == vs' && hs == hs'

instance PointFunctor (Polygon t p) where
  pmap f (SimplePolygon vs)   = SimplePolygon (fmap (first f) vs)
  pmap f (MultiPolygon vs hs) = MultiPolygon  (fmap (first f) vs) (map (pmap f) hs)

instance Fractional r => IsTransformable (Polygon t p r) where
  transformBy = transformPointFunctor

instance IsBoxable (Polygon t p r) where
  boundingBox = boundingBoxList' . toListOf (outerBoundary.traverse.core)

type instance IntersectionOf (Line 2 r) (Boundary (Polygon t p r)) =
  '[Seq.Seq (Either (Point 2 r) (LineSegment 2 () r))]

type instance IntersectionOf (Point 2 r) (Polygon t p r) = [NoIntersection, Point 2 r]

instance (Fractional r, Ord r) => Point 2 r `IsIntersectableWith` Polygon t p r where
  nonEmptyIntersection = defaultNonEmptyIntersection
  q `intersects` pg = q `inPolygon` pg /= Outside
  q `intersect` pg | q `intersects` pg = coRec q
                   | otherwise         = coRec NoIntersection

-- instance IsIntersectableWith (Line 2 r) (Boundary (Polygon t p r)) where
--   nonEmptyIntersection _ _ (CoRec xs) = null xs
--   l `intersect` (Boundary (SimplePolygon vs)) =
--     undefined
  -- l `intersect` (Boundary (MultiPolygon vs hs)) = coRec .
  --    Seq.sortBy f . Seq.fromList
  --     . concatMap (unpack . (l `intersect`) . Boundary)
  --     $ SimplePolygon vs : hs
  --   where
  --     unpack (CoRec x) = x
  --     f = undefined




-- * Functions on Polygons

-- | Lens access to the outer boundary of a polygon.
--
-- >>> toList (simpleTriangle ^. outerBoundary)
-- [Point2 [0,0] :+ (),Point2 [2,0] :+ (),Point2 [1,1] :+ ()]
outerBoundary :: forall t p r. Lens' (Polygon t p r) (CircularVector (Point 2 r :+ p))
outerBoundary = lens g s
  where
    g                     :: Polygon t p r -> CircularVector (Point 2 r :+ p)
    g (SimplePolygon vs)  = vs
    g (MultiPolygon vs _) = vs

    s                           :: Polygon t p r -> CircularVector (Point 2 r :+ p)
                                -> Polygon t p r
    s (SimplePolygon _)      vs = SimplePolygon vs
    s (MultiPolygon  _   hs) vs = MultiPolygon vs hs

-- | Lens access for polygon holes.
--
-- >>> multiPoly ^. polygonHoles
-- [SimplePolygon (CircularVector {vector = [Point2 [0,0] :+ (),Point2 [2,0] :+ (),Point2 [1,1] :+ ()], rotation = 0})]
polygonHoles :: forall p r. Lens' (Polygon Multi p r) [Polygon Simple p r]
polygonHoles = lens g s
  where
    g                     :: Polygon Multi p r -> [Polygon Simple p r]
    g (MultiPolygon _ hs) = hs
    s                     :: Polygon Multi p r -> [Polygon Simple p r]
                          -> Polygon Multi p r
    s (MultiPolygon vs _) = MultiPolygon vs

{- HLINT ignore polygonHoles' -}
-- | /O(1)/. Traversal lens for polygon holes. Does nothing for simple polygons.
polygonHoles' :: Traversal' (Polygon t p r) [Polygon Simple p r]
polygonHoles' = \f -> \case
  p@SimplePolygon{}  -> pure p
  MultiPolygon vs hs -> MultiPolygon vs <$> f hs

-- | Access the i^th vertex on the outer boundary
outerVertex   :: Int -> Lens' (Polygon t p r) (Point 2 r :+ p)
outerVertex i = outerBoundary . CV.item i

-- | Get the n^th edge along the outer boundary of the polygon. The edge is half open.
--
-- running time: \(O(\log i)\)
outerBoundaryEdge     :: Int -> Polygon t p r -> LineSegment 2 p r
outerBoundaryEdge i p = let u = p^.outerVertex i
                            v = p^.outerVertex (i+1)
                        in LineSegment (Closed u) (Open v)


-- | Get all holes in a polygon
holeList                     :: Polygon t p r -> [Polygon Simple p r]
holeList (SimplePolygon _)   = []
holeList (MultiPolygon _ hs) = hs


-- | The vertices in the polygon. No guarantees are given on the order in which
-- they appear!
polygonVertices                      :: Polygon t p r
                                     -> NonEmpty.NonEmpty (Point 2 r :+ p)
polygonVertices (SimplePolygon vs)   = toNonEmpty vs
polygonVertices (MultiPolygon vs hs) =
  sconcat $ toNonEmpty vs NonEmpty.:| map polygonVertices hs


-- | Creates a simple polygon from the given list of vertices.
--
-- pre: the input list constains no repeated vertices.
fromPoints :: [Point 2 r :+ p] -> SimplePolygon p r
fromPoints = SimplePolygon . CV.unsafeFromList


-- | The edges along the outer boundary of the polygon. The edges are half open.
--
-- running time: \(O(n)\)
outerBoundaryEdges :: Polygon t p r -> CircularVector (LineSegment 2 p r)
outerBoundaryEdges = toEdges . (^.outerBoundary)

-- | Lists all edges. The edges on the outer boundary are given before the ones
-- on the holes. However, no other guarantees are given on the order.
--
-- running time: \(O(n)\)
listEdges    :: Polygon t p r -> [LineSegment 2 p r]
listEdges pg = let f = F.toList . outerBoundaryEdges
               in  f pg <> concatMap f (holeList pg)

-- | Pairs every vertex with its incident edges. The first one is its
-- predecessor edge, the second one its successor edge (in terms of
-- the ordering along the boundary).
--
--
-- >>> mapM_ print . polygonVertices $ withIncidentEdges simplePoly
-- Point2 [0,0] :+ V2 LineSegment (Closed (Point2 [1,11] :+ ())) (Closed (Point2 [0,0] :+ ())) LineSegment (Closed (Point2 [0,0] :+ ())) (Closed (Point2 [10,0] :+ ()))
-- Point2 [10,0] :+ V2 LineSegment (Closed (Point2 [0,0] :+ ())) (Closed (Point2 [10,0] :+ ())) LineSegment (Closed (Point2 [10,0] :+ ())) (Closed (Point2 [10,10] :+ ()))
-- Point2 [10,10] :+ V2 LineSegment (Closed (Point2 [10,0] :+ ())) (Closed (Point2 [10,10] :+ ())) LineSegment (Closed (Point2 [10,10] :+ ())) (Closed (Point2 [5,15] :+ ()))
-- Point2 [5,15] :+ V2 LineSegment (Closed (Point2 [10,10] :+ ())) (Closed (Point2 [5,15] :+ ())) LineSegment (Closed (Point2 [5,15] :+ ())) (Closed (Point2 [1,11] :+ ()))
-- Point2 [1,11] :+ V2 LineSegment (Closed (Point2 [5,15] :+ ())) (Closed (Point2 [1,11] :+ ())) LineSegment (Closed (Point2 [1,11] :+ ())) (Closed (Point2 [0,0] :+ ()))
withIncidentEdges                    :: Polygon t p r
                                     -> Polygon t (Two (LineSegment 2 p r)) r
withIncidentEdges (SimplePolygon vs) =
      SimplePolygon $ CV.zipWith3 f (CV.rotateLeft 1 vs) vs (CV.rotateRight 1 vs)
  where
    f p c n = c&extra .~ Two (ClosedLineSegment p c) (ClosedLineSegment c n)
withIncidentEdges (MultiPolygon vs hs) = MultiPolygon vs' hs'
  where
    SimplePolygon vs' = withIncidentEdges $ SimplePolygon vs
    hs' = map withIncidentEdges hs

-- -- | Gets the i^th edge on the outer boundary of the polygon, that is the edge
---- with vertices i and i+1 with respect to the current focus. All indices
-- -- modulo n.
-- --

-- FIXME: Test that \poly -> fromEdges (toEdges poly) == poly
-- | Given the vertices of the polygon. Produce a list of edges. The edges are
-- half-open.
toEdges    :: CircularVector (Point 2 r :+ p) -> CircularVector (LineSegment 2 p r)
toEdges vs = CV.zipWith (\p q -> LineSegment (Closed p) (Open q)) vs (CV.rotateRight 1 vs)


-- | Test if q lies on the boundary of the polygon. Running time: O(n)
--
-- >>> Point2 1 1 `onBoundary` simplePoly
-- False
-- >>> Point2 0 0 `onBoundary` simplePoly
-- True
-- >>> Point2 10 0 `onBoundary` simplePoly
-- True
-- >>> Point2 5 13 `onBoundary` simplePoly
-- False
-- >>> Point2 5 10 `onBoundary` simplePoly
-- False
-- >>> Point2 10 5 `onBoundary` simplePoly
-- True
-- >>> Point2 20 5 `onBoundary` simplePoly
-- False
--
-- TODO: testcases multipolygon
onBoundary        :: (Fractional r, Ord r) => Point 2 r -> Polygon t p r -> Bool
q `onBoundary` pg = any (q `onSegment`) es
  where
    out = SimplePolygon $ pg^.outerBoundary
    es = concatMap (F.toList . outerBoundaryEdges) $ out : holeList pg

-- | Check if a point lies inside a polygon, on the boundary, or outside of the polygon.
-- Running time: O(n).
--
-- >>> Point2 1 1 `inPolygon` simplePoly
-- Inside
-- >>> Point2 0 0 `inPolygon` simplePoly
-- OnBoundary
-- >>> Point2 10 0 `inPolygon` simplePoly
-- OnBoundary
-- >>> Point2 5 13 `inPolygon` simplePoly
-- Inside
-- >>> Point2 5 10 `inPolygon` simplePoly
-- Inside
-- >>> Point2 10 5 `inPolygon` simplePoly
-- OnBoundary
-- >>> Point2 20 5 `inPolygon` simplePoly
-- Outside
--
-- TODO: Add some testcases with multiPolygons
-- TODO: Add some more onBoundary testcases
inPolygon                                :: forall t p r. (Fractional r, Ord r)
                                         => Point 2 r -> Polygon t p r
                                         -> PointLocationResult
q `inPolygon` pg
    | q `onBoundary` pg                             = OnBoundary
    | odd kl && odd kr && not (any (q `inHole`) hs) = Inside
    | otherwise                                     = Outside
  where
    l = horizontalLine $ q^.yCoord

    -- Given a line segment, compute the intersection point (if a point) with the
    -- line l
    intersectionPoint = asA @(Point 2 r) . (`intersect` l)

    -- Count the number of intersections that the horizontal line through q
    -- maxes with the polygon, that are strictly to the left and strictly to
    -- the right of q. If these numbers are both odd the point lies within the polygon.
    --
    --
    -- note that: - by the asA (Point 2 r) we ignore horizontal segments (as desired)
    --            - by the filtering, we effectively limit l to an open-half line, starting
    --               at the (open) point q.
    --            - by using half-open segments as edges we avoid double counting
    --               intersections that coincide with vertices.
    --            - If the point is outside, and on the same height as the
    --              minimum or maximum coordinate of the polygon. The number of
    --              intersections to the left or right may be one. Thus
    --              incorrectly classifying the point as inside. To avoid this,
    --              we count both the points to the left *and* to the right of
    --              p. Only if both are odd the point is inside.  so that if
    --              the point is outside, and on the same y-coordinate as one
    --              of the extermal vertices (one ofth)
    --
    -- See http://geomalgorithms.com/a03-_inclusion.html for more information.
    SP kl kr = count (\p -> (p^.xCoord) `compare` (q^.xCoord))
             . mapMaybe intersectionPoint . F.toList . outerBoundaryEdges $ pg

    -- For multi polygons we have to test if we do not lie in a hole .
    inHole = insidePolygon
    hs     = holeList pg

    count   :: (a -> Ordering) -> [a] -> SP Int Int
    count f = foldr (\x (SP lts gts) -> case f x of
                             LT -> SP (lts + 1) gts
                             EQ -> SP lts       gts
                             GT -> SP lts       (gts + 1)) (SP 0 0)


-- | Test if a point lies strictly inside the polgyon.
insidePolygon        :: (Fractional r, Ord r) => Point 2 r -> Polygon t p r -> Bool
q `insidePolygon` pg = q `inPolygon` pg == Inside


-- testQ = map (`inPolygon` testPoly) [ Point2 1 1    -- Inside
--                                    , Point2 0 0    -- OnBoundary
--                                    , Point2 5 14   -- Inside
--                                    , Point2 5 10   -- Inside
--                                    , Point2 10 5   -- OnBoundary
--                                    , Point2 20 5   -- Outside
--                                    ]

-- testPoly :: SimplePolygon () Rational
-- testPoly = SimplePolygon . C.fromList . map ext $ [ Point2 0 0
--                                                   , Point2 10 0
--                                                   , Point2 10 10
--                                                   , Point2 5 15
--                                                   , Point2 1 11
--                                                   ]

-- | Compute the area of a polygon
area                        :: Fractional r => Polygon t p r -> r
area poly@(SimplePolygon _) = abs $ signedArea poly
area (MultiPolygon vs hs)   = area (SimplePolygon vs) - sum [area h | h <- hs]


-- | Compute the signed area of a simple polygon. The the vertices are in
-- clockwise order, the signed area will be negative, if the verices are given
-- in counter clockwise order, the area will be positive.
signedArea      :: Fractional r => SimplePolygon p r -> r
signedArea poly = x / 2
  where
    x = sum [ p^.core.xCoord * q^.core.yCoord - q^.core.xCoord * p^.core.yCoord
            | LineSegment' p q <- F.toList $ outerBoundaryEdges poly  ]


-- | Compute the centroid of a simple polygon.
centroid      :: Fractional r => SimplePolygon p r -> Point 2 r
centroid poly = Point $ sum' xs ^/ (6 * signedArea poly)
  where
    xs = [ (toVec p ^+^ toVec q) ^* (p^.xCoord * q^.yCoord - q^.xCoord * p^.yCoord)
         | LineSegment' (p :+ _) (q :+ _) <- F.toList $ outerBoundaryEdges poly  ]

    sum' = F.foldl' (^+^) zero


-- | Pick a  point that is inside the polygon.
--
-- (note: if the polygon is degenerate; i.e. has <3 vertices, we report a
-- vertex of the polygon instead.)
--
-- pre: the polygon is given in CCW order
--
-- running time: \(O(n)\)
pickPoint    :: (Ord r, Fractional r) => Polygon p t r -> Point 2 r
pickPoint pg | isTriangle pg = centroid . SimplePolygon $ pg^.outerBoundary
             | otherwise     = let LineSegment' (p :+ _) (q :+ _) = findDiagonal pg
                               in p .+^ (0.5 *^ (q .-. p))

-- | Test if the polygon is a triangle
--
-- running time: \(O(1)\)
isTriangle :: Polygon p t r -> Bool
isTriangle = \case
    SimplePolygon vs   -> go vs
    MultiPolygon vs [] -> go vs
    MultiPolygon _  _  -> False
  where
    go vs = case toNonEmpty vs of
              (_ :| [_,_]) -> True
              _            -> False

-- | Find a diagonal of the polygon.
--
-- pre: the polygon is given in CCW order
--
-- running time: \(O(n)\)
findDiagonal    :: (Ord r, Fractional r) => Polygon t p r -> LineSegment 2 p r
findDiagonal pg = List.head . catMaybes . F.toList $ diags
     -- note that a diagonal is guaranteed to exist, so the usage of head is safe.
  where
    vs      = pg^.outerBoundary
    diags   = CV.zipWith3 f (CV.rotateLeft 1 vs) vs (CV.rotateRight 1 vs)
    f u v w = case ccw (u^.core) (v^.core) (w^.core) of
                CCW      -> Just $ findDiag u v w
                            -- v is a convex vertex, so find a diagonal
                            -- (either uw) or from v to a point inside the
                            -- triangle
                CW       -> Nothing -- v is a reflex vertex
                CoLinear -> Nothing -- colinear vertex!?

    -- we test if uw is a diagonal by figuring out if there is a vertex
    -- strictly inside the triangle t. If there is no such vertex then uw must
    -- be a diagonal (i.e. uw intersects the polygon boundary iff there is a
    -- vtx inside t).  If there are vertices inside the triangle, we find the
    -- one z furthest from the line(segment) uw. It then follows that vz is a
    -- diagonal. Indeed this is pretty much the argument used to prove that any
    -- polygon can be triangulated. See BKOS Chapter 3 for details.
    findDiag u v w = let t  = Triangle u v w
                         uw = ClosedLineSegment u w
                     in maybe uw (ClosedLineSegment v)
                      . safeMaximumOn (distTo $ supportingLine uw)
                      . filter (\(z :+ _) -> z `inTriangle` t == Inside)
                      . F.toList . polygonVertices
                      $ pg

    distTo l (z :+ _) = sqDistanceTo z l


safeMaximumOn   :: Ord b => (a -> b) -> [a] -> Maybe a
safeMaximumOn f = \case
  [] -> Nothing
  xs -> Just $ List.maximumBy (comparing f) xs


-- | Test if the outer boundary of the polygon is in clockwise or counter
-- clockwise order.
--
-- running time: \(O(n)\)
--
isCounterClockwise :: (Eq r, Fractional r) => Polygon t p r -> Bool
isCounterClockwise = (\x -> x == abs x) . signedArea
                   . fromPoints . F.toList . (^.outerBoundary)


-- | Make sure that every edge has the polygon's interior on its
-- right, by orienting the outer boundary into clockwise order, and
-- the inner borders (i.e. any holes, if they exist) into
-- counter-clockwise order.
--
-- running time: \(O(n)\)
-- | Orient the outer boundary of the polygon to clockwise order
toClockwiseOrder   :: (Eq r, Fractional r) => Polygon t p r -> Polygon t p r
toClockwiseOrder p = toClockwiseOrder' p & polygonHoles'.traverse %~ toCounterClockWiseOrder'

-- | Orient the outer boundary into clockwise order. Leaves any holes
-- as they are.
--
toClockwiseOrder'   :: (Eq r, Fractional r) => Polygon t p r -> Polygon t p r
toClockwiseOrder' pg
      | isCounterClockwise pg = reverseOuterBoundary pg
      | otherwise             = pg

-- | Make sure that every edge has the polygon's interior on its left,
-- by orienting the outer boundary into counter-clockwise order, and
-- the inner borders (i.e. any holes, if they exist) into clockwise order.
--
-- running time: \(O(n)\)
toCounterClockWiseOrder   :: (Eq r, Fractional r) => Polygon t p r -> Polygon t p r
toCounterClockWiseOrder p =
  toCounterClockWiseOrder' p & polygonHoles'.traverse %~ toClockwiseOrder'

-- | Orient the outer boundary into counter-clockwise order. Leaves
-- any holes as they are.
--
toCounterClockWiseOrder'   :: (Eq r, Fractional r) => Polygon t p r -> Polygon t p r
toCounterClockWiseOrder' p
      | not $ isCounterClockwise p = reverseOuterBoundary p
      | otherwise                  = p

-- | Reorient the outer boundary from clockwise order to counter-clockwise order or
--   from counter-clockwise order to clockwise order. Leaves
--   any holes as they are.
--
reverseOuterBoundary   :: Polygon t p r -> Polygon t p r
reverseOuterBoundary p = p&outerBoundary %~ CV.reverse


-- | Convert a Polygon to a simple polygon by forgetting about any holes.
asSimplePolygon                        :: Polygon t p r -> SimplePolygon p r
asSimplePolygon poly@(SimplePolygon _) = poly
asSimplePolygon (MultiPolygon vs _)    = SimplePolygon vs


-- | assigns unique integer numbers to all vertices. Numbers start from 0, and
-- are increasing along the outer boundary. The vertices of holes
-- will be numbered last, in the same order.
--
-- >>> numberVertices simplePoly
-- SimplePolygon (CircularVector {vector = [Point2 [0,0] :+ SP 0 (),Point2 [10,0] :+ SP 1 (),Point2 [10,10] :+ SP 2 (),Point2 [5,15] :+ SP 3 (),Point2 [1,11] :+ SP 4 ()], rotation = 0})
numberVertices :: Polygon t p r -> Polygon t (SP Int p) r
numberVertices = snd . bimapAccumL (\a p -> (a+1,SP a p)) (,) 0
  -- TODO: Make sure that this does not have the same issues as foldl vs foldl'<|MERGE_RESOLUTION|>--- conflicted
+++ resolved
@@ -112,26 +112,18 @@
   SimplePolygon :: CircularVector (Point 2 r :+ p)                         -> Polygon Simple p r
   MultiPolygon  :: CircularVector (Point 2 r :+ p) -> [Polygon Simple p r] -> Polygon Multi  p r
 
-<<<<<<< HEAD
 -- | Prism to 'test' if we are a simple polygon
+--
+-- >>> is _SimplePolygon simplePoly
+-- True
 _SimplePolygon :: Prism' (Polygon Simple p r) (CircularVector (Point 2 r :+ p))
 _SimplePolygon = prism' SimplePolygon (\(SimplePolygon vs) -> Just vs)
 
 -- | Prism to 'test' if we are a Multi polygon
-_MultiPolygon :: Prism' (Polygon Multi p r) (CircularVector (Point 2 r :+ p), [Polygon Simple p r])
-=======
--- | Prism to 'test' if we are a simple polygon.
---
--- >>> is _SimplePolygon simplePoly
--- True
-_SimplePolygon :: Prism' (Polygon Simple p r) (C.CSeq (Point 2 r :+ p))
-_SimplePolygon = prism' SimplePolygon (\(SimplePolygon vs) -> Just vs)
-
--- | Prism to 'test' if we are a multi polygon.
+--
 -- >>> is _MultiPolygon multiPoly
 -- True
-_MultiPolygon :: Prism' (Polygon Multi p r) (C.CSeq (Point 2 r :+ p), [Polygon Simple p r])
->>>>>>> 7e280231
+_MultiPolygon :: Prism' (Polygon Multi p r) (CircularVector (Point 2 r :+ p), [Polygon Simple p r])
 _MultiPolygon = prism' (uncurry MultiPolygon) (\(MultiPolygon vs hs) -> Just (vs,hs))
 
 instance Functor (Polygon t p) where
