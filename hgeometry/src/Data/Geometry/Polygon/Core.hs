--- conflicted
+++ resolved
@@ -38,12 +38,8 @@
 
   , area, signedArea
 
-<<<<<<< HEAD
   , centroid
   , pickPoint
-=======
-                                 , area, signedArea, doubleSignedArea
->>>>>>> a04e4cc4
 
   , isTriangle
 
@@ -58,14 +54,8 @@
 
   -- * Testing for Reflex or Convex
 
-<<<<<<< HEAD
   , isReflexVertex, isConvexVertex, isStrictlyConvexVertex
   , reflexVertices, convexVertices, strictlyConvexVertices
-=======
-                                 , asSimplePolygon
-                                 , reflexVertices, convexVertices
-                                 ) where
->>>>>>> a04e4cc4
 
     -- * Specialized folds
   , maximumBy
@@ -171,11 +161,6 @@
 _MultiPolygon :: Prism' (Polygon Multi p r) (Polygon Simple p r, [Polygon Simple p r])
 _MultiPolygon = prism' (uncurry MultiPolygon) (\(MultiPolygon vs hs) -> Just (vs,hs))
 
--- | Produces a simple polygon whose vertices are in
--- counter-isCounterClockwise orientation
-simplePolygon :: (Eq r, Num r, Foldable f) => f (Point 2 r :+ p) -> SimplePolygon p r
-simplePolygon = toCounterClockWiseOrder' . SimplePolygon . CV.unsafeFromList . F.toList
-
 instance Functor (Polygon t p) where
   fmap = bimap id
 
@@ -345,7 +330,6 @@
   p@SimplePolygon{}  -> pure p
   MultiPolygon vs hs -> MultiPolygon vs <$> f hs
 
-<<<<<<< HEAD
 -- | /O(1)/ Access the i^th vertex on the outer boundary. Indices are modulo \(n\).
 --
 -- >>> simplePoly ^. outerVertex 0
@@ -362,17 +346,6 @@
 -- SimplePolygon [Point2 10 10 :+ (),Point2 10 0 :+ (),Point2 10 10 :+ (),Point2 5 15 :+ (),Point2 1 11 :+ ()]
 unsafeOuterVertex   :: Int -> Lens' (Polygon t p r) (Point 2 r :+ p)
 unsafeOuterVertex i = unsafeOuterBoundaryVector . CV.item i
-=======
--- -- | Access the i^th vertex of the polygon. Indices are taken modulo
--- -- n.
--- vertex :: Int -> Lens' (Pollygon t p r) (Point 2 r :+ p)
--- vertex i =
-
--- | Access the i^th vertex on the outer boundary. Indices are taken
--- modulo the size of the outer boundary.
-outerVertex   :: Int -> Lens' (Polygon t p r) (Point 2 r :+ p)
-outerVertex i = outerBoundary . CV.item i
->>>>>>> a04e4cc4
 
 -- | Get the n^th edge along the outer boundary of the polygon. The edge is half open.
 --
@@ -666,7 +639,6 @@
 -- clockwise order, the signed area will be negative, if the verices are given
 -- in counter clockwise order, the area will be positive.
 signedArea      :: Fractional r => SimplePolygon p r -> r
-<<<<<<< HEAD
 signedArea poly = signedArea2X poly / 2
 
 -- | Compute the signed area times 2 of a simple polygon. The the vertices are in
@@ -678,18 +650,6 @@
     x = sum [ p^.core.xCoord * q^.core.yCoord - q^.core.xCoord * p^.core.yCoord
             | LineSegment' p q <- F.toList $ outerBoundaryEdges poly  ]
 
-=======
-signedArea poly = doubleSignedArea poly / 2
-
--- | Compute 2*signed area of a simple polygon. The the vertices are
--- in clockwise order, the signed area will be negative, if the
--- verices are given in counter clockwise order, the area will be
--- positive.
-doubleSignedArea      :: Num r => SimplePolygon p r -> r
-doubleSignedArea poly = sum [ p^.core.xCoord * q^.core.yCoord - q^.core.xCoord * p^.core.yCoord
-                            | LineSegment' p q <- F.toList $ outerBoundaryEdges poly  ]
-
->>>>>>> a04e4cc4
 -- | Compute the centroid of a simple polygon.
 centroid      :: Fractional r => SimplePolygon p r -> Point 2 r
 centroid poly = Point $ sum' xs ^/ (6 * signedArea poly)
@@ -771,12 +731,7 @@
 -- running time: \(O(n)\)
 --
 isCounterClockwise :: (Eq r, Num r) => Polygon t p r -> Bool
-<<<<<<< HEAD
 isCounterClockwise = (\x -> x == abs x) . signedArea2X . view outerBoundary
-=======
-isCounterClockwise = (\x -> x == abs x) . doubleSignedArea
-                   . fromPoints . F.toList . (^.outerBoundary)
->>>>>>> a04e4cc4
 
 
 -- | Make sure that every edge has the polygon's interior on its
@@ -833,7 +788,6 @@
 numberVertices = snd . bimapAccumL (\a p -> (a+1,SP a p)) (,) 0
   -- TODO: Make sure that this does not have the same issues as foldl vs foldl'
 
-<<<<<<< HEAD
 --------------------------------------------------------------------------------
 -- Specialized folds
 
@@ -913,40 +867,6 @@
     u = pg^.outerVertex (i-1)
     v = pg^.outerVertex i
     w = pg^.outerVertex (i+1)
-=======
-
-
-
-
-
-
-
-
-
-
-
-
-
-
-
-
-
-isReflexVertex   :: (Ord r, Num r) => Int -> Polygon t p r -> Bool
-isReflexVertex i = undefined
-
--- | Returns whether the 'currently focussed' vertex on the outer
--- boundary is a reflex vertex
---
--- O(1)
-isReflexVertex' :: (Ord r, Num r) => Polygon t p r -> Bool
-isReflexVertex' p = f
-  where
-    vs = p ^. outerBoundary
-    f = let us = CV.rotateLeft 1 vs
-            ws = CV.rotateRight 1 vs
-        in ccw' (CV.head us) (CV.head vs) (CV.head ws) == CW
-    -- FIXME: this assumes the boundary is in CW order
->>>>>>> a04e4cc4
 
 
 -- | Computes all reflex vertices of the polygon.
@@ -956,11 +876,7 @@
 reflexVertices p@(SimplePolygon _)                    = reflexVertices' p
 reflexVertices (numberVertices -> MultiPolygon vs hs) =
   map (\(_ :+ (p :+ SP i e)) -> i :+ (p :+ e)) $
-<<<<<<< HEAD
     reflexVertices' vs <> concatMap strictlyConvexVertices' hs
-=======
-    reflexVertices' (SimplePolygon vs) <> concatMap convexVertices' hs
->>>>>>> a04e4cc4
 
 -- | Computes all convex (i.e. non-reflex) vertices of the polygon.
 --
@@ -970,7 +886,6 @@
   p@(SimplePolygon _)                    -> convexVertices' p
   (numberVertices -> MultiPolygon vs hs) ->
     map (\(_ :+ (p :+ SP i e)) -> i :+ (p :+ e)) $
-<<<<<<< HEAD
       convexVertices' vs <> concatMap reflexVertices' hs
 
 -- | Computes all strictly convex vertices of the polygon.
@@ -982,7 +897,6 @@
   (numberVertices -> MultiPolygon vs hs) ->
     map (\(_ :+ (p :+ SP i e)) -> i :+ (p :+ e)) $
       strictlyConvexVertices' vs <> concatMap reflexVertices' hs
-
 
 ----------------------------------------
 
@@ -1029,30 +943,4 @@
     catMaybes $ zip3RWith g (CV.rotateLeft 1 vs) vs (CV.rotateRight 1 vs)
   where
     vs = CV.withIndicesRight $ pg^.outerBoundaryVector
-    zip3RWith f us' vs' ws' = zipWith3 f (F.toList us') (F.toList vs') (F.toList ws')
-=======
-      convexVertices' (SimplePolygon vs) <> concatMap reflexVertices' hs
-
--- | All non-reflex vertices
-convexVertices'                      :: (Ord r, Num r)
-                                     => SimplePolygon p r -> [Int :+ (Point 2 r :+ p)]
-convexVertices' p@(SimplePolygon vs) = go (zipWith (:+) [0..] $ F.toList vs) (reflexVertices' p)
-  where
-    go []      _          = []
-    go us      []         = us
-    go (u:us') rs@(r:rs') = case (u^.core) `compare` (r^.core) of
-                                 LT -> u : go us' rs  -- not a reflex vertex
-                                 EQ -> go us' rs'     -- reflex vertex
-                                 GT -> error "convexVertices': this is a bug"
-
-
--- | reflex vertices, in increasing order along the boundary
-reflexVertices'                     :: (Ord r, Num r)
-                                    => SimplePolygon p r -> [Int :+ (Point 2 r :+ p)]
-reflexVertices' (SimplePolygon vs') =
-    catMaybes . F.toList $ CV.zipWith3 asReflex (CV.rotateLeft 1 vs) vs (CV.rotateRight 1 vs)
-  where
-    vs = CV.imap (:+) vs'
-    asReflex u v w | ccw' (u^.extra) (v^.extra) (w^.extra) == CW = Just v
-                   | otherwise                                   = Nothing
->>>>>>> a04e4cc4
+    zip3RWith f us' vs' ws' = zipWith3 f (F.toList us') (F.toList vs') (F.toList ws')