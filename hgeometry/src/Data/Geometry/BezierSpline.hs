--- conflicted
+++ resolved
@@ -43,7 +43,6 @@
 import           Data.Geometry.Point
 import           Data.Geometry.Properties
 import           Data.Geometry.Transformation
-<<<<<<< HEAD
 import           Data.Geometry.Vector hiding (init)
 import           Data.Geometry.Box.Internal
 import           Data.Ext
@@ -67,16 +66,6 @@
 import Algorithms.Geometry.SmallestEnclosingBall.Types
 
 import Debug.Trace
-=======
-import           Data.Geometry.Vector
-import           Data.LSeq                    (LSeq)
-import qualified Data.LSeq                    as LSeq
-import           Data.Sequence                (Seq (..))
-import qualified Data.Sequence                as Seq
-import           Data.Traversable             (fmapDefault, foldMapDefault)
-import           GHC.TypeNats
-import qualified Test.QuickCheck              as QC
->>>>>>> 2b996423
 
 --------------------------------------------------------------------------------
 
@@ -366,16 +355,6 @@
 derivative     :: Fractional r => (r -> r) -> r -> r
 derivative f x = (f (x + delta) - f x) / delta
   where delta = 0.0000001
-
--- | Snap a point close to a Bezier curve to the curve.
-<<<<<<< HEAD
-snap   :: (KnownNat n, Ord r, RealFrac r, Show r) => r -> BezierSpline n 2 r -> Point 2 r -> Point 2 r
-snap treshold b = evaluate b . parameterOf treshold b
-
-
-
-
-
 
 
 
@@ -573,21 +552,10 @@
   in  fromPointSeq $ Seq.fromList new 
 
 
-
-
-
-
-
-
-
-
-
-
-
-
-=======
-snap   :: (Arity d, Ord r, Fractional r) => BezierSpline n d r -> Point d r -> Point d r
-snap b = evaluate b . parameterOf b
+-- | Snap a point close to a Bezier curve to the curve.
+snap   :: (KnownNat n, Ord r, RealFrac r, Show r) => r -> BezierSpline n 2 r -> Point 2 r -> Point 2 r
+snap treshold b = evaluate b . parameterOf treshold b
+
 
 -- If both control points are on the same side of the straight line from the start and end
 -- points then the curve is guaranteed to be within 3/4 of the distance from the straight line
@@ -613,7 +581,7 @@
 
 -- | Approximate curve as line segments where no point on the curve is further away
 --   from the nearest line segment than the given tolerance.
-lineApproximate :: (Ord r, Fractional r) => r -> BezierSpline 3 2 r -> [Point 2 r]
+lineApproximate :: (Ord r, Fractional r, Show r) => r -> BezierSpline 3 2 r -> [Point 2 r]
 lineApproximate eps bezier
   | colinear eps bezier =
     [ bezier^.controlPoints.to LSeq.head
@@ -625,5 +593,4 @@
 -- | Convert a quadratic bezier to a cubic bezier.
 quadToCubic :: (Fractional r) => BezierSpline 2 2 r -> BezierSpline 3 2 r
 quadToCubic (Bezier2 a b c) =
-  Bezier3 a ((1/3)*^(Point (toVec a ^+^ 2*^toVec b))) ((1/3)*^(Point (2*^ toVec b ^+^ toVec c))) c
->>>>>>> 2b996423
+  Bezier3 a ((1/3)*^(Point (toVec a ^+^ 2*^toVec b))) ((1/3)*^(Point (2*^ toVec b ^+^ toVec c))) c