--- conflicted
+++ resolved
@@ -63,17 +63,12 @@
 --------------------------------------------------------------------------------
 
 -- | Datatype representing a Bezier curve of degree \(n\) in \(d\)-dimensional space.
-<<<<<<< HEAD
-newtype BezierSpline n d r = BezierSpline { _controlPoints :: LSeq n (Point d r) }
-makeLenses ''BezierSpline
-=======
 newtype BezierSpline n d r = BezierSpline { _controlPoints :: LSeq (1+n) (Point d r) }
 -- makeLenses ''BezierSpline
 
 -- | Bezier control points. With n degrees, there are n+1 control points.
 controlPoints :: Iso (BezierSpline n1 d1 r1) (BezierSpline n2 d2 r2) (LSeq (1+n1) (Point d1 r1)) (LSeq (1+n2) (Point d2 r2))
 controlPoints = iso _controlPoints BezierSpline
->>>>>>> 075aca8f
 
 -- | Quadratic Bezier Spline
 pattern Bezier2      :: Point d r -> Point d r -> Point d r -> BezierSpline 2 d r
@@ -142,12 +137,7 @@
       _              -> error "evaluate: absurd"
     blend p q = p .+^ t *^ (q .-. p)
 
-<<<<<<< HEAD
-
 -- | Extract a tangent vector from the first to the second control point.
-=======
--- | Tangent to the bezier spline at the starting point.
->>>>>>> 075aca8f
 tangent   :: (Arity d, Num r, 1 <= n) => BezierSpline n d r -> Vector d r
 tangent b = b^?!controlPoints.ix 1 .-. b^?!controlPoints.ix 0
 
