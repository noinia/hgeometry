{-# LANGUAGE TemplateHaskell #-}
{-# LANGUAGE UndecidableInstances #-}
--------------------------------------------------------------------------------
-- |
-- Module      :  Data.Geometry.LineSegment
-- Copyright   :  (C) Frank Staals
-- License     :  see the LICENSE file
-- Maintainer  :  Frank Staals
--
-- Line segment data type and some basic functions on line segments
--
--------------------------------------------------------------------------------
module Data.Geometry.LineSegment
  ( LineSegment(LineSegment, LineSegment', ClosedLineSegment, OpenLineSegment)
  , endPoints

  , _SubLine
  , module Data.Geometry.Interval


<<<<<<< HEAD
                                , toLineSegment
                                , onSegment
                                , orderedEndPoints
                                , segmentLength
                                , sqSegmentLength
                                , sqDistanceToSeg, sqDistanceToSegArg
                                , flipSegment
=======
  , toLineSegment
  , onSegment
  , orderedEndPoints
  , segmentLength
  , sqDistanceToSeg, sqDistanceToSegArg
  , flipSegment
>>>>>>> 8926c5dd

  , interpolate
  ) where

import           Control.Arrow ((&&&))
import           Control.DeepSeq
import           Control.Lens
import           Data.Ext
import qualified Data.Foldable as F
import           Data.Geometry.Box.Internal
import           Data.Geometry.Interval hiding (width, midPoint)
import           Data.Geometry.Line.Internal
import           Data.Geometry.Point
import           Data.Geometry.Properties
import           Data.Geometry.SubLine
import           Data.Geometry.Transformation
import           Data.Geometry.Vector
import           Data.Ord (comparing)
import           Data.Vinyl
import           Data.Vinyl.CoRec
import           GHC.TypeLits
import           Test.QuickCheck(Arbitrary(..))

--------------------------------------------------------------------------------
-- * d-dimensional LineSegments


-- | Line segments. LineSegments have a start and end point, both of which may
-- contain additional data of type p. We can think of a Line-Segment being defined as
--
--
-- >>>  data LineSegment d p r = LineSegment (EndPoint (Point d r :+ p)) (EndPoint (Point d r :+ p))
newtype LineSegment d p r = GLineSegment { _unLineSeg :: Interval p (Point d r)}

makeLenses ''LineSegment


pattern LineSegment           :: EndPoint (Point d r :+ p)
                              -> EndPoint (Point d r :+ p)
                              -> LineSegment d p r
pattern LineSegment       s t = GLineSegment (Interval s t)
{-# COMPLETE LineSegment #-}

-- | Gets the start and end point, but forgetting if they are open or closed.
pattern LineSegment'          :: Point d r :+ p
                              -> Point d r :+ p
                              -> LineSegment d p r
pattern LineSegment'      s t <- ((^.start) &&& (^.end) -> (s,t))
{-# COMPLETE LineSegment' #-}

pattern ClosedLineSegment     :: Point d r :+ p -> Point d r :+ p -> LineSegment d p r
pattern ClosedLineSegment s t = GLineSegment (ClosedInterval s t)
{-# COMPLETE ClosedLineSegment #-}

pattern OpenLineSegment     :: Point d r :+ p -> Point d r :+ p -> LineSegment d p r
pattern OpenLineSegment s t = GLineSegment (OpenInterval s t)
{-# COMPLETE OpenLineSegment #-}



type instance Dimension (LineSegment d p r) = d
type instance NumType   (LineSegment d p r) = r

instance HasStart (LineSegment d p r) where
  type StartCore  (LineSegment d p r) = Point d r
  type StartExtra (LineSegment d p r) = p
  start = unLineSeg.start

instance HasEnd (LineSegment d p r) where
  type EndCore  (LineSegment d p r) = Point d r
  type EndExtra (LineSegment d p r) = p
  end = unLineSeg.end

instance (Arbitrary r, Arbitrary p, Arity d) => Arbitrary (LineSegment d p r) where
  arbitrary = LineSegment <$> arbitrary <*> arbitrary

deriving instance (Arity d, NFData r, NFData p) => NFData (LineSegment d p r)


{- HLINT ignore endPoints -}
-- | Traversal to access the endpoints. Note that this traversal
-- allows you to change more or less everything, even the dimension
-- and the numeric type used, but it preservers if the segment is open
-- or closed.
endPoints :: Traversal (LineSegment d p r) (LineSegment d' q s)
                       (Point d r :+ p)    (Point d' s :+ q)
endPoints = \f (LineSegment p q) -> LineSegment <$> traverse f p
                                                <*> traverse f q

_SubLine :: (Num r, Arity d) => Iso' (LineSegment d p r) (SubLine d p r r)
_SubLine = iso segment2SubLine subLineToSegment
{-# INLINE _SubLine #-}

segment2SubLine    :: (Num r, Arity d)
                   => LineSegment d p r -> SubLine d p r r
segment2SubLine ss = SubLine (Line p (q .-. p)) (Interval s e)
  where
    p = ss^.start.core
    q = ss^.end.core
    (Interval a b)  = ss^.unLineSeg
    s = a&unEndPoint.core .~ 0
    e = b&unEndPoint.core .~ 1

{- HLINT ignore subLineToSegment -}
subLineToSegment    :: (Num r, Arity d) => SubLine d p r r -> LineSegment d p r
subLineToSegment sl = let Interval s' e' = (fixEndPoints sl)^.subRange
                          s = s'&unEndPoint %~ (^.extra)
                          e = e'&unEndPoint %~ (^.extra)
                      in LineSegment s e

instance (Num r, Arity d) => HasSupportingLine (LineSegment d p r) where
  supportingLine s = lineThrough (s^.start.core) (s^.end.core)


instance (Show r, Show p, Arity d) => Show (LineSegment d p r) where
  show ~(LineSegment p q) = concat ["LineSegment (", show p, ") (", show q, ")"]

deriving instance (Eq r, Eq p, Arity d)     => Eq (LineSegment d p r)
-- deriving instance (Ord r, Ord p, Arity d)   => Ord (LineSegment d p r)
deriving instance Arity d                   => Functor (LineSegment d p)

instance PointFunctor (LineSegment d p) where
  pmap f ~(LineSegment s e) = LineSegment (s&unEndPoint.core %~ f)
                                          (e&unEndPoint.core %~ f)

instance Arity d => IsBoxable (LineSegment d p r) where
  boundingBox l = boundingBox (l^.start.core) <> boundingBox (l^.end.core)

instance (Fractional r, Arity d, Arity (d + 1)) => IsTransformable (LineSegment d p r) where
  transformBy = transformPointFunctor

instance Arity d => Bifunctor (LineSegment d) where
  bimap f g (GLineSegment i) = GLineSegment $ bimap f (fmap g) i



-- ** Converting between Lines and LineSegments

-- | Directly convert a line into a line segment.
toLineSegment            :: (Monoid p, Num r, Arity d) => Line d r -> LineSegment d p r
toLineSegment (Line p v) = ClosedLineSegment (p       :+ mempty)
                                             (p .+^ v :+ mempty)

-- *** Intersecting LineSegments

type instance IntersectionOf (LineSegment 2 p r) (LineSegment 2 p r) = [ NoIntersection
                                                                       , Point 2 r
                                                                       , LineSegment 2 p r
                                                                       ]

type instance IntersectionOf (LineSegment 2 p r) (Line 2 r) = [ NoIntersection
                                                              , Point 2 r
                                                              , LineSegment 2 p r
                                                              ]


instance (Ord r, Fractional r) =>
         LineSegment 2 p r `IsIntersectableWith` LineSegment 2 p r where
  nonEmptyIntersection = defaultNonEmptyIntersection

  a `intersect` b = match ((a^._SubLine) `intersect` (b^._SubLine)) $
         H coRec
      :& H coRec
      :& H (coRec . subLineToSegment)
      :& RNil

instance (Ord r, Fractional r) =>
         LineSegment 2 p r `IsIntersectableWith` Line 2 r where
  nonEmptyIntersection = defaultNonEmptyIntersection

  s `intersect` l = let ubSL = s^._SubLine.re _unBounded.to dropExtra
                    in match (ubSL `intersect` fromLine l) $
                            H  coRec
                         :& H  coRec
                         :& H (const (coRec s))
                         :& RNil

-- * Functions on LineSegments

-- | Test if a point lies on a line segment.
--
-- >>> (Point2 1 0) `onSegment` (ClosedLineSegment (origin :+ ()) (Point2 2 0 :+ ()))
-- True
-- >>> (Point2 1 1) `onSegment` (ClosedLineSegment (origin :+ ()) (Point2 2 0 :+ ()))
-- False
-- >>> (Point2 5 0) `onSegment` (ClosedLineSegment (origin :+ ()) (Point2 2 0 :+ ()))
-- False
-- >>> (Point2 (-1) 0) `onSegment` (ClosedLineSegment (origin :+ ()) (Point2 2 0 :+ ()))
-- False
-- >>> (Point2 1 1) `onSegment` (ClosedLineSegment (origin :+ ()) (Point2 3 3 :+ ()))
-- True
--
-- Note that the segments are assumed to be closed. So the end points lie on the segment.
--
-- >>> (Point2 2 0) `onSegment` (ClosedLineSegment (origin :+ ()) (Point2 2 0 :+ ()))
-- True
-- >>> origin `onSegment` (ClosedLineSegment (origin :+ ()) (Point2 2 0 :+ ()))
-- True
--
--
-- This function works for arbitrary dimensons.
--
-- >>> (Point3 1 1 1) `onSegment` (ClosedLineSegment (origin :+ ()) (Point3 3 3 3 :+ ()))
-- True
-- >>> (Point3 1 2 1) `onSegment` (ClosedLineSegment (origin :+ ()) (Point3 3 3 3 :+ ()))
-- False
onSegment       :: (Ord r, Fractional r, Arity d)
                => Point d r -> LineSegment d p r -> Bool
p `onSegment` l = let s          = l^.start.core
                      t          = l^.end.core
                      inRange' x = 0 <= x && x <= 1
                  in
                  if s == t -- zero length segment
                  then p == s
                  else maybe False inRange' $ scalarMultiple (p .-. s) (t .-. s)


-- | The left and right end point (or left below right if they have equal x-coords)
orderedEndPoints   :: Ord r => LineSegment 2 p r -> (Point 2 r :+ p, Point 2 r :+ p)
orderedEndPoints s = if pc <= qc then (p, q) else (q,p)
  where
    p@(pc :+ _) = s^.start
    q@(qc :+ _) = s^.end


-- | Length of the line segment
segmentLength                     :: (Arity d, Floating r) => LineSegment d p r -> r
segmentLength ~(LineSegment' p q) = distanceA (p^.core) (q^.core)

sqSegmentLength                     :: (Arity d, Num r) => LineSegment d p r -> r
sqSegmentLength ~(LineSegment' p q) = qdA (p^.core) (q^.core)

-- | Squared distance from the point to the Segment s. The same remark as for
-- the 'sqDistanceToSegArg' applies here.
sqDistanceToSeg   :: (Arity d, Fractional r, Ord r) => Point d r -> LineSegment d p r -> r
sqDistanceToSeg p = fst . sqDistanceToSegArg p


-- | Squared distance from the point to the Segment s, and the point on s
-- realizing it.  Note that if the segment is *open*, the closest point
-- returned may be one of the (open) end points, even though technically the
-- end point does not lie on the segment. (The true closest point then lies
-- arbitrarily close to the end point).
sqDistanceToSegArg     :: (Arity d, Fractional r, Ord r)
                       => Point d r -> LineSegment d p r -> (r, Point d r)
sqDistanceToSegArg p s = let m  = sqDistanceToArg p (supportingLine s)
                             xs = m : map (\(q :+ _) -> (qdA p q, q)) [s^.start, s^.end]
                         in   F.minimumBy (comparing fst)
                            . filter (flip onSegment s . snd) $ xs

-- | flips the start and end point of the segment
flipSegment   :: LineSegment d p r -> LineSegment d p r
flipSegment s = let p = s^.start
                    q = s^.end
                in (s&start .~ q)&end .~ p

-- testSeg :: LineSegment 2 () Rational
-- testSeg = LineSegment (Open $ ext origin)  (Closed $ ext (Point2 10 0))

-- horL' :: Line 2 Rational
-- horL' = horizontalLine 0

-- testI = testSeg `intersect` horL'


-- ff = bimap (fmap Val) (const ())

-- ss' = let (LineSegment p q) = testSeg in
--       LineSegment (p&unEndPoint %~ ff)
--                   (q&unEndPoint %~ ff)

-- ss'' = ss'^._SubLine

-- | Linearly interpolate the two endpoints with a value in the range [0,1]
--
-- >>> interpolate 0.5 $ ClosedLineSegment (ext $ origin) (ext $ Point2 10.0 10.0)
-- Point2 [5.0,5.0]
-- >>> interpolate 0.1 $ ClosedLineSegment (ext $ origin) (ext $ Point2 10.0 10.0)
-- Point2 [1.0,1.0]
-- >>> interpolate 0 $ ClosedLineSegment (ext $ origin) (ext $ Point2 10.0 10.0)
-- Point2 [0.0,0.0]
-- >>> interpolate 1 $ ClosedLineSegment (ext $ origin) (ext $ Point2 10.0 10.0)
-- Point2 [10.0,10.0]
interpolate                      :: (Fractional r, Arity d) => r -> LineSegment d p r -> Point d r
interpolate t (LineSegment' p q) = Point $ (asV p ^* (1-t)) ^+^ (asV q ^* t)
  where
    asV = (^.core.vector)<|MERGE_RESOLUTION|>--- conflicted
+++ resolved
@@ -18,22 +18,13 @@
   , module Data.Geometry.Interval
 
 
-<<<<<<< HEAD
-                                , toLineSegment
-                                , onSegment
-                                , orderedEndPoints
-                                , segmentLength
-                                , sqSegmentLength
-                                , sqDistanceToSeg, sqDistanceToSegArg
-                                , flipSegment
-=======
   , toLineSegment
   , onSegment
   , orderedEndPoints
   , segmentLength
+  , sqSegmentLength
   , sqDistanceToSeg, sqDistanceToSegArg
   , flipSegment
->>>>>>> 8926c5dd
 
   , interpolate
   ) where
