--- conflicted
+++ resolved
@@ -70,18 +70,12 @@
         Open   (a :+ _) -> a `insideBox`  rect -- if strictly inside the seg intersects.
         Closed (a :+ _) -> a `inBox`      rect -- in or on the boundary is fine
 
-<<<<<<< HEAD
-      bothOpenAndOnBoundary (LineSegment (Open _) (Open _))
-                                                  = interpolate (1/2) seg `intersects` rect
-      bothOpenAndOnBoundary _                     = False
-=======
       -- if somehow the segment is open, and both endpoints lie on
       -- different sides of the boundary, (so the segment crosses the
       -- interior) it also intersects. Handle that case.
       bothOpenAndOnBoundary (LineSegment (Open _) (Open _)) =
         interpolate (1/2) seg `intersects` rect
       bothOpenAndOnBoundary _                               = False
->>>>>>> 3e2064bf
 
 -- instance (Num r, Ord r)
 --          => (LineSegment 2 p r) `IsIntersectableWith` (Boundary (Rectangle q r)) where
