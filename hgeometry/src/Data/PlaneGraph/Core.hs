--- conflicted
+++ resolved
@@ -646,19 +646,11 @@
 -- | Reports all edges as line segments
 --
 -- >>> mapM_ print $ edgeSegments smallG
-<<<<<<< HEAD
--- (Dart (Arc 0) +1,ClosedLineSegment (Point2 [0,0] :+ 0) (Point2 [2,0] :+ 2) :+ "0->2")
--- (Dart (Arc 1) +1,ClosedLineSegment (Point2 [0,0] :+ 0) (Point2 [2,2] :+ 1) :+ "0->1")
--- (Dart (Arc 2) +1,ClosedLineSegment (Point2 [0,0] :+ 0) (Point2 [-1,4] :+ 3) :+ "0->3")
--- (Dart (Arc 4) +1,ClosedLineSegment (Point2 [2,2] :+ 1) (Point2 [2,0] :+ 2) :+ "1->2")
--- (Dart (Arc 3) +1,ClosedLineSegment (Point2 [2,2] :+ 1) (Point2 [-1,4] :+ 3) :+ "1->3")
-=======
--- (Dart (Arc 0) +1,LineSegment (Closed (Point2 0 0 :+ 0)) (Closed (Point2 2 0 :+ 2)) :+ "0->2")
--- (Dart (Arc 1) +1,LineSegment (Closed (Point2 0 0 :+ 0)) (Closed (Point2 2 2 :+ 1)) :+ "0->1")
--- (Dart (Arc 2) +1,LineSegment (Closed (Point2 0 0 :+ 0)) (Closed (Point2 (-1) 4 :+ 3)) :+ "0->3")
--- (Dart (Arc 4) +1,LineSegment (Closed (Point2 2 2 :+ 1)) (Closed (Point2 2 0 :+ 2)) :+ "1->2")
--- (Dart (Arc 3) +1,LineSegment (Closed (Point2 2 2 :+ 1)) (Closed (Point2 (-1) 4 :+ 3)) :+ "1->3")
->>>>>>> 2794c381
+-- (Dart (Arc 0) +1,ClosedLineSegment (Point2 0 0 :+ 0) (Point2 2 0 :+ 2) :+ "0->2")
+-- (Dart (Arc 1) +1,ClosedLineSegment (Point2 0 0 :+ 0) (Point2 2 2 :+ 1) :+ "0->1")
+-- (Dart (Arc 2) +1,ClosedLineSegment (Point2 0 0 :+ 0) (Point2 (-1) 4 :+ 3) :+ "0->3")
+-- (Dart (Arc 4) +1,ClosedLineSegment (Point2 2 2 :+ 1) (Point2 2 0 :+ 2) :+ "1->2")
+-- (Dart (Arc 3) +1,ClosedLineSegment (Point2 2 2 :+ 1) (Point2 (-1) 4 :+ 3) :+ "1->3")
 edgeSegments    :: PlaneGraph s v e f r -> V.Vector (Dart s, LineSegment 2 v r :+ e)
 edgeSegments ps = fmap withSegment . edges $ ps
   where
