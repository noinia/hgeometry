name:                hgeometry
version:             0.11.0.0
synopsis:            Geometric Algorithms, Data structures, and Data types.
description:
  HGeometry provides some basic geometry types, and geometric algorithms and
  data structures for them. The main two focusses are: (1) Strong type safety,
  and (2) implementations of geometric algorithms and data structures with good
  asymptotic running time guarantees. Note that HGeometry is still highly experimental, don't be surprised to find bugs.

homepage:            https://fstaals.net/software/hgeometry
license:             BSD3
license-file:        LICENSE
author:              Frank Staals
maintainer:          frank@fstaals.net
-- copyright:

tested-with:         GHC >= 8.2

category:            Geometry
build-type:          Simple

data-files:          test/Algorithms/Geometry/LineSegmentIntersection/manual.ipe
                     test/Algorithms/Geometry/LineSegmentIntersection/selfIntersections.ipe
                     test/Algorithms/Geometry/LowerEnvelope/manual.ipe
                     test/Algorithms/Geometry/PolygonTriangulation/monotone.ipe
                     test/Algorithms/Geometry/PolygonTriangulation/simplepolygon6.ipe
                     test/Algorithms/Geometry/SmallestEnclosingDisk/manual.ipe
                     test/Algorithms/Geometry/LinearProgramming/manual.ipe
                     test/Algorithms/Geometry/RedBlueSeparator/manual.ipe
                     test/Data/Geometry/pointInPolygon.ipe
                     test/Data/Geometry/pointInTriangle.ipe
                     test/Data/Geometry/Polygon/star_shaped.ipe
                     test/Data/Geometry/Polygon/Convex/convexTests.ipe
                     test/Data/Geometry/arrangement.ipe
                     test/Data/Geometry/arrangement.ipe.out.ipe
                     test/Data/PlaneGraph/myPlaneGraph.yaml
                     test/Data/PlaneGraph/small.yaml
                     test/Data/PlaneGraph/testsegs.png

                     -- in the future (cabal >=2.4) we can use
                     -- examples/**/*.in
                     -- examples/**/*.out

extra-source-files:  README.md
                     changelog.org

Extra-doc-files:     docs/Data/PlaneGraph/small.png
                     -- docs/**/*.png

cabal-version:       2.0
source-repository head
  type:     git
  location: https://github.com/noinia/hgeometry

library
  ghc-options: -O2 -Wall -fno-warn-unticked-promoted-constructors -fno-warn-type-defaults

  exposed-modules:
                    -- * Primitives; Simulating General Position
                    Algorithms.Geometry.SoS
                    Algorithms.Geometry.SoS.Symbolic

                    -- * Generic Geometry
                    Data.Geometry
                    Data.Geometry.Properties
                    Data.Geometry.Transformation
                    Data.Geometry.Boundary
                    Data.Geometry.Duality
                    Data.Geometry.Directions

                    -- * Basic Geometry Types
                    Data.Geometry.Vector
                    Data.Geometry.Vector.VectorFixed
                    Data.Geometry.Vector.VectorFamily
                    Data.Geometry.Vector.VectorFamilyPeano

                    Data.Geometry.Matrix

                    -- Data.Geometry.Vector.Vinyl
                    Data.Geometry.Interval
                    Data.Geometry.Interval.Util
                    Data.Geometry.Point

                    Data.Geometry.Line
                    Data.Geometry.Line.Internal
                    Data.Geometry.LineSegment
                    Data.Geometry.SubLine
                    Data.Geometry.HalfLine
                    Data.Geometry.PolyLine
                    Data.Geometry.HyperPlane
                    Data.Geometry.HalfSpace
                    Data.Geometry.Triangle
                    -- Data.Geometry.Plane
                    Data.Geometry.Slab
                    Data.Geometry.Box
                    Data.Geometry.Box.Internal
                    Data.Geometry.Box.Sides
                    Data.Geometry.Box.Corners

                    Data.Geometry.Ball
                    Data.Geometry.Ellipse

                    Data.Geometry.Polygon
                    Data.Geometry.Polygon.Convex

                    Data.Geometry.BezierSpline

                    -- * Geometric Data Structures
                    Data.Geometry.IntervalTree
                    Data.Geometry.SegmentTree
                    Data.Geometry.SegmentTree.Generic

                    Data.Geometry.KDTree

                    Data.Geometry.PlanarSubdivision
                    Data.Geometry.PlanarSubdivision.Raw
                    Data.Geometry.PlanarSubdivision.Basic
                    Data.Geometry.PlanarSubdivision.Merge

                    Data.Geometry.Arrangement
                    Data.Geometry.Arrangement.Internal

                    Data.Geometry.RangeTree
                    Data.Geometry.RangeTree.Measure
                    Data.Geometry.RangeTree.Generic

                    Data.Geometry.PrioritySearchTree

                    Data.Geometry.QuadTree
                    Data.Geometry.QuadTree.Cell
                    Data.Geometry.QuadTree.Quadrants
                    Data.Geometry.QuadTree.Split
                    Data.Geometry.QuadTree.Tree


                    -- * Algorithms

                    -- * Geometric Algorithms
                    Algorithms.Geometry.ConvexHull.GrahamScan
                    Algorithms.Geometry.ConvexHull.DivideAndConquer
                    Algorithms.Geometry.ConvexHull.QuickHull
                    Algorithms.Geometry.ConvexHull.JarvisMarch
                    Algorithms.Geometry.ConvexHull.Naive

                    Algorithms.Geometry.LowerEnvelope.DualCH

                    Algorithms.Geometry.SmallestEnclosingBall
                    Algorithms.Geometry.SmallestEnclosingBall.RIC
                    Algorithms.Geometry.SmallestEnclosingBall.Naive

                    Algorithms.Geometry.DelaunayTriangulation.Types
                    Algorithms.Geometry.DelaunayTriangulation.DivideAndConquer
                    Algorithms.Geometry.DelaunayTriangulation.Naive

                    Algorithms.Geometry.PolyLineSimplification.DouglasPeucker

                    Algorithms.Geometry.EuclideanMST.EuclideanMST

                    Algorithms.Geometry.WellSeparatedPairDecomposition.WSPD
                    Algorithms.Geometry.WellSeparatedPairDecomposition.Types

                    Algorithms.Geometry.Diameter.Naive

                    -- Algorithms.Geometry.Sweep

                    Algorithms.Geometry.PolygonTriangulation.Types
                    Algorithms.Geometry.PolygonTriangulation.Triangulate
                    Algorithms.Geometry.PolygonTriangulation.MakeMonotone
                    Algorithms.Geometry.PolygonTriangulation.TriangulateMonotone

                    Algorithms.Geometry.LineSegmentIntersection
                    Algorithms.Geometry.LineSegmentIntersection.Naive
                    Algorithms.Geometry.LineSegmentIntersection.BentleyOttmann

                    -- Algorithms.Geometry.HiddenSurfaceRemoval.HiddenSurfaceRemoval

                    Algorithms.Geometry.ClosestPair.Naive
                    Algorithms.Geometry.ClosestPair.DivideAndConquer

                    Algorithms.Geometry.LinearProgramming.Types
                    Algorithms.Geometry.LinearProgramming.LP2DRIC

                    Algorithms.Geometry.RedBlueSeparator.RIC

                    Algorithms.Geometry.FrechetDistance.Discrete

<<<<<<< HEAD
                    Algorithms.Geometry.VisibilityPolygon.Lee
=======
                    Algorithms.Geometry.SSSP
                    Algorithms.Geometry.SSSP.Naive
>>>>>>> 2794c381


                    -- * Embedded Planar Graphs
                    Data.PlaneGraph
                    Data.PlaneGraph.Core
                    Data.PlaneGraph.AdjRep
                    Data.PlaneGraph.IO

                    -- * Graphics stuff
                    Graphics.Camera
                    Graphics.Render

  other-modules:
                    Data.Geometry.Matrix.Internal

                    -- * Implementation Internals of Polygons
                    Data.Geometry.Polygon.Core
                    Data.Geometry.Polygon.Extremes

                    Algorithms.Geometry.LineSegmentIntersection.Types
                    Algorithms.Geometry.SmallestEnclosingBall.Types

                    Data.Geometry.Point.Internal
                    Data.Geometry.Point.Orientation
                    Data.Geometry.Point.Quadrants
                    Data.Geometry.Point.Orientation.Degenerate
                    Data.Geometry.Point.Class

                    Algorithms.Geometry.SoS.Expr
                    Algorithms.Geometry.SoS.AsPoint
                    Algorithms.Geometry.SoS.Internal
                    Algorithms.Geometry.SoS.Orientation
                    Algorithms.Geometry.SoS.Determinant
                    Algorithms.Geometry.SoS.Sign



  -- other-extensions:
  build-depends:
                base                    >= 4.11      &&     < 5
              , hgeometry-combinatorial >= 0.11.0.0

              , bifunctors              >= 4.1
              , bytestring              >= 0.10
              , containers              >= 0.5.9
              , dlist                   >= 0.7
              , lens                    >= 4.2
              , semigroupoids           >= 5
              , semigroups              >= 0.18
              -- , singletons              >= 2.0
              , linear                  >= 1.10
              , fixed-vector            >= 1.0
              , vector-builder          >= 0.3.7
              , vinyl                   >= 0.10
              , deepseq                 >= 1.1
              , fingertree              >= 0.1
              , MonadRandom             >= 0.5
              , random                  >= 1.1
              , QuickCheck              >= 2.5
              , quickcheck-instances    >= 0.3
              , reflection              >= 2.1
              , primitive               >= 0.6.3.0
              , hashable                >= 1.2

              -- , singleton-typelits      >= 0.1.0.0

              -- , ghc-typelits-natnormalise >= 0.6
              -- , ghc-typelits-knownnat     >= 0.6

              , vector                  >= 0.11
              , data-clist              >= 0.1.2.3
              , vector-circular         >= 0.1.1
              , nonempty-vector         >= 0.2.0.0
              , text                    >= 1.1.1.0

              , aeson                   >= 1.0
              , yaml                    >= 0.8

              , mtl                     >= 2.2
              , template-haskell

              , hspec, QuickCheck, quickcheck-instances


  hs-source-dirs: src

  default-language:    Haskell2010

  default-extensions: TypeFamilies
                    , GADTs
                    , KindSignatures
                    , DataKinds
                    , TypeOperators
                    , ConstraintKinds
                    , PolyKinds
                    , RankNTypes
                    , TypeApplications
                    , ScopedTypeVariables

                    , PatternSynonyms
                    , TupleSections
                    , LambdaCase
                    , ViewPatterns

                    , StandaloneDeriving
                    , GeneralizedNewtypeDeriving
                    , DeriveFunctor
                    , DeriveFoldable
                    , DeriveTraversable
                    , DeriveGeneric


                    , FlexibleInstances
                    , FlexibleContexts
                    , MultiParamTypeClasses

test-suite doctests
  type:          exitcode-stdio-1.0
  ghc-options:   -threaded
  main-is:       doctests.hs
  build-depends: base
               , doctest             >= 0.8
               , doctest-discover
               , QuickCheck
               , quickcheck-instances

  default-language:    Haskell2010<|MERGE_RESOLUTION|>--- conflicted
+++ resolved
@@ -184,12 +184,9 @@
 
                     Algorithms.Geometry.FrechetDistance.Discrete
 
-<<<<<<< HEAD
                     Algorithms.Geometry.VisibilityPolygon.Lee
-=======
                     Algorithms.Geometry.SSSP
                     Algorithms.Geometry.SSSP.Naive
->>>>>>> 2794c381
 
 
                     -- * Embedded Planar Graphs
