#+STARTUP: showeverything

* Changelog

** 0.14

- Allow the associated/extra data of linesegments and intervals to
  differ when testing for intersections.
- Intersection testing between line segments and rectangles
<<<<<<< HEAD
- Testing if lines and/or line segments intersect no longer requires a
  Fractional constraint; Num is sufficient. However, in turn we now do
  need Ord rather than just Eq. That seemed a worthwile tradeoff though.
=======
- Cleaning up the public API by hiding several internal modules.
>>>>>>> 69d34d48

** 0.13

- Moved 'intersects' from the HasIntersectionWith class into a new
  class IsIntersectableWith. This allows separate (weaker) constraints
  for checking *if* geometries intersect rather than computing exact
  intersections.
- New BezierSpline features.
- "Zoom to fit" transformation.
- Many fixes related to PlaneGraph/PlanarSubdivison; i.e. bugs in
  which order the vertices/darts where reported when traversing a
  face. The polygon representing the outer boundary now is some area
  inside a bounding polygon.
- Fixed a bug in the DelaunayTriangulation.
- Preliminary implementations for updating planar subdivisions
  (e.g. subdividing edges).

** 0.12

- New website: https://hgeometry.org/
- Switch polygon implementation from a circular seq to a circular vector.
- Hide polygon implementation details.
- Enforce CCW polygon order by default.
- Fix bug in Data.Geometry.Polygon.Convex.extremes/maxInDirection.
- Fix bug in pointInPolygon in case of degenerate situations.
- Fix Read/Show instances for Point and Polygon such that 'read.show = id'.
- Improved numerical robustness.
- Random generation of monotone polygons. Thanks to @1ndy.
- Random and uniform generation of convex polygons.
- More IsIntersectableWith instances
- Updated Show/Read instances for LineSegments
- New algorithm: Visibility polygon in O(n log n) time.
- New algorithm: Earclip triangulation in O(n^2) time worst case, O(n)
  time expected case.
- New algorithm: Single-source shortest path in O(n) time.
- New algorithm: Planar point locator in O(log n) time.
- New algorithm: Point set diameter in O(n log n) time.
- New algorithm: Convex hull of a polygon in O(n) time.
- New algorithm: Diameter of a convex polygon in O(n) time.
- New algorithm: Check if a point lies inside a convex polygon in O(n)
  time.
- New algorithm: Discrete Frechet distance in O(n^2) time.

** 0.11

- Removed Functor instance from Triangle and replaced it with Bifunctor/Bifoldable/Bitraversable
- Testing if a point lies above/below a line is now in a typeclass,
  moreover there now is also an instance of this typeclass for
  planes. Hence, we can test if a point in R^3 lies above or below a
  plane.
- Bugfixes in the incomingEdges and outgoingEdges functions in
  Planar/Plane graphs and Planar subdivisions
- Added separate data types for Sides and Corners of Rectangles.
- More functionality for working with Halfspaces
- Fixed a bug in computing the intersection of overlapping
  linesegments
- PolyLine.fromPoints now returns a Maybe PolyLine rather than a
  Polyine. Use fromPointsUnsafe for the old behavior.
- Interval now no longer exports its constructor. Use the provided
  patterns instead.
- Added an OpenLineSegment pattern/constructor
- The corners and sides functions in Box now return specific types
  representing those rather than four tuples.
- Added a BezierSpline module and data type (Thanks to Maarten).
- Added a QuadTree implementation. It can be built from a set of
  points, and to represent the zeroset of some function.
- Added a Naive implementation of Convex hull in R^3. Note however
  that it works only for points in general position. In particular, no
  four points should be coplanar.
- Added a Data.Geometry.Directions module that defines cardinal and
  InterCardinal directions.
- Added an Ellipse type (mostly so that hgeometry-ipe can read
  ellipses)
- Added FunctorWithIndex, FoldableWithIndex, and TraversableWithIndex
  instances for Vector, and removed specifically exporting imap; we
  can now just use those functions from the Lens package.

** 0.10

- renamed the smallest enclosing ball to RIC
- improved tangency finding on convex hulls/chains
- changes to how we order points in ccwCmpAround and cwCmpAround;
  these will report EQ if points appear at the same angle from the
  center point.
- new functions ccwCmpAroundWith and cwCmpAroundWith that allow you to
  specify the direction corresponding to "zero".
- bugfixes, in particular triangulating a polygon with holes now works properly.
- removed some unused dependencies
- we are no longer depending on ghc-plugins; as a result hgeometry
  now also compiles with ghcjs
- more ToJSON/FromJSON instances.
- removed the 'point2' and 'point3' functions in favor of the pattern
  synonyms Point2 and Point3.

** 0.9

- Implemented 2D Linear Programming using randomized incremental
  construction (in \(O(n)\) expected time). This allows us to solve
  the following problems
  - testing starshapedness of simple polygons in expected linear time
  - testing if we can separate a set of red and a set of blue points
    in expected linear time.
- Data types for halfspaces

** 0.8

- Compatibility with GHC 8.6
- Added \(O(n\log n)\) time closest pair algorithm.
- Added arrangement data type
- Various Bugfixes
- Added Camera data type with some world to screen transformations.
- Additional read/show instances
- Updated some of the show instances for Ipe related types.

** 0.7


- Compatibility with GHC 8.0-8.4
- Implemented more Algorithms and Data Structures. This includes
  * Polygon triangulation
- A new implementation of PlanarSubdivision that now also supports disconnected
  subdivsions.
- Performance improvements by changing to a different Vector
  implementation. For low dimensional vectors (of dimension at most four) we
  now essentially use the types from
  [linear](https://hackage.haskell.org/package/linear), this gives significant
  speedups on several small benchmarks.
- bugfixes.

** 0.6

- Implemented more Algorithms and Data Structures. This includes
  * Bentley-Ottmannn line-segment intersection,
  * Well-Separated Pair decompositions,
  * extremal point/tangents for Convex hulls,
  * Minkowski sum for convex polygons,
  * one dimensional segment trees,
  * one dimensional interval trees, and a
  * KD-tree.
- Several bug fixes, including a very stupid bug in Box
- Separate ConvexPolygon type.
- More thorough testing for some of the algorithms.
- Started work on a proper representation for planar subdivsions. This includes
  a representation of planar graphs that support querying if two vertices are
  connected by an edge in $O(1)$ time.
- Dropped support for GHC 7.8

** 0.5

- Implemented several algorithms, including Delaunay Triangulation, EMST, and
Douglas Peucker.
- Revamped the data types for Intersections

** 0.

- Major rewrite from scratch, providing much stronger type-level
  guarantees. Incompatible with older versions.
- Convex Hull and Smallest enclosing disk algorithms.
- HGeometry now includes some very experimental and preliminary support for
  reading and writing Ipe7 files.

** 0.2 & 0.3

- Internal releases.

** 0.1.1

- Fixed a bug in point on n the line segment test
- Generalized the types of inCircle, inDisc, onCircle, onDisc etc. We now need
  only that the type representing precision model implements the typeclass
  `Num` instead of `Floating'.

** 0.1

- Initial release.<|MERGE_RESOLUTION|>--- conflicted
+++ resolved
@@ -7,13 +7,10 @@
 - Allow the associated/extra data of linesegments and intervals to
   differ when testing for intersections.
 - Intersection testing between line segments and rectangles
-<<<<<<< HEAD
 - Testing if lines and/or line segments intersect no longer requires a
   Fractional constraint; Num is sufficient. However, in turn we now do
   need Ord rather than just Eq. That seemed a worthwile tradeoff though.
-=======
 - Cleaning up the public API by hiding several internal modules.
->>>>>>> 69d34d48
 
 ** 0.13
 
