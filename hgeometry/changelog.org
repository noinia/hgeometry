--- conflicted
+++ resolved
@@ -54,13 +54,10 @@
   functions, and the show instance has been updated.
 
 - No longer exporting the ~Geometry.Box.Internal~ module.
-<<<<<<< HEAD
-- Use ~Data.Radical~ rather than ~Floating~ when we only need square roots.
-=======
 - A new ~mapEdges~ function in ~Geometry.PlanarSubdivision~ that maps
   over only the positive darts, and makes sure the negative darts have
   consistent data.
->>>>>>> cd4ce0d4
+- Use ~Data.Radical~ rather than ~Floating~ when we only need square roots.
 
 ** 0.14
 
