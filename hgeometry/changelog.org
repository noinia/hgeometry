#+STARTUP: showeverything

* Changelog

** 0.14

- Allow the associated/extra data of linesegments and intervals to
  differ when testing for intersections.
- Intersection testing between line segments and rectangles
<<<<<<< HEAD
- Removed proxy arguments to PlaneGraph and PlanarSubdivision
- Computing the OuterFaceDart in a PlaneGraph now only requires an ~Num r~
  constraint rather than a ~Fractional r~ constraint.
=======
- Testing if lines and/or line segments intersect no longer requires a
  Fractional constraint; Num is sufficient. However, in turn we now do
  need Ord rather than just Eq. That seemed a worthwile tradeoff though.
- Cleaning up the public API by hiding several internal modules.
- Introduced the 'HasSquaredEuclideanDistance' class describing
  geometry types for which we can compute the squared distance from a
  point to a geometry, and added instances for some of the basic
  geometries.
- Fixed a bug in computing lengths to open line segments.
>>>>>>> f2ec4f8f

** 0.13

- Moved 'intersects' from the HasIntersectionWith class into a new
  class IsIntersectableWith. This allows separate (weaker) constraints
  for checking *if* geometries intersect rather than computing exact
  intersections.
- New BezierSpline features.
- "Zoom to fit" transformation.
- Many fixes related to PlaneGraph/PlanarSubdivison; i.e. bugs in
  which order the vertices/darts where reported when traversing a
  face. The polygon representing the outer boundary now is some area
  inside a bounding polygon.
- Fixed a bug in the DelaunayTriangulation.
- Preliminary implementations for updating planar subdivisions
  (e.g. subdividing edges).

** 0.12

- New website: https://hgeometry.org/
- Switch polygon implementation from a circular seq to a circular vector.
- Hide polygon implementation details.
- Enforce CCW polygon order by default.
- Fix bug in Data.Geometry.Polygon.Convex.extremes/maxInDirection.
- Fix bug in pointInPolygon in case of degenerate situations.
- Fix Read/Show instances for Point and Polygon such that 'read.show = id'.
- Improved numerical robustness.
- Random generation of monotone polygons. Thanks to @1ndy.
- Random and uniform generation of convex polygons.
- More IsIntersectableWith instances
- Updated Show/Read instances for LineSegments
- New algorithm: Visibility polygon in O(n log n) time.
- New algorithm: Earclip triangulation in O(n^2) time worst case, O(n)
  time expected case.
- New algorithm: Single-source shortest path in O(n) time.
- New algorithm: Planar point locator in O(log n) time.
- New algorithm: Point set diameter in O(n log n) time.
- New algorithm: Convex hull of a polygon in O(n) time.
- New algorithm: Diameter of a convex polygon in O(n) time.
- New algorithm: Check if a point lies inside a convex polygon in O(n)
  time.
- New algorithm: Discrete Frechet distance in O(n^2) time.

** 0.11

- Removed Functor instance from Triangle and replaced it with Bifunctor/Bifoldable/Bitraversable
- Testing if a point lies above/below a line is now in a typeclass,
  moreover there now is also an instance of this typeclass for
  planes. Hence, we can test if a point in R^3 lies above or below a
  plane.
- Bugfixes in the incomingEdges and outgoingEdges functions in
  Planar/Plane graphs and Planar subdivisions
- Added separate data types for Sides and Corners of Rectangles.
- More functionality for working with Halfspaces
- Fixed a bug in computing the intersection of overlapping
  linesegments
- PolyLine.fromPoints now returns a Maybe PolyLine rather than a
  Polyine. Use fromPointsUnsafe for the old behavior.
- Interval now no longer exports its constructor. Use the provided
  patterns instead.
- Added an OpenLineSegment pattern/constructor
- The corners and sides functions in Box now return specific types
  representing those rather than four tuples.
- Added a BezierSpline module and data type (Thanks to Maarten).
- Added a QuadTree implementation. It can be built from a set of
  points, and to represent the zeroset of some function.
- Added a Naive implementation of Convex hull in R^3. Note however
  that it works only for points in general position. In particular, no
  four points should be coplanar.
- Added a Data.Geometry.Directions module that defines cardinal and
  InterCardinal directions.
- Added an Ellipse type (mostly so that hgeometry-ipe can read
  ellipses)
- Added FunctorWithIndex, FoldableWithIndex, and TraversableWithIndex
  instances for Vector, and removed specifically exporting imap; we
  can now just use those functions from the Lens package.

** 0.10

- renamed the smallest enclosing ball to RIC
- improved tangency finding on convex hulls/chains
- changes to how we order points in ccwCmpAround and cwCmpAround;
  these will report EQ if points appear at the same angle from the
  center point.
- new functions ccwCmpAroundWith and cwCmpAroundWith that allow you to
  specify the direction corresponding to "zero".
- bugfixes, in particular triangulating a polygon with holes now works properly.
- removed some unused dependencies
- we are no longer depending on ghc-plugins; as a result hgeometry
  now also compiles with ghcjs
- more ToJSON/FromJSON instances.
- removed the 'point2' and 'point3' functions in favor of the pattern
  synonyms Point2 and Point3.

** 0.9

- Implemented 2D Linear Programming using randomized incremental
  construction (in \(O(n)\) expected time). This allows us to solve
  the following problems
  - testing starshapedness of simple polygons in expected linear time
  - testing if we can separate a set of red and a set of blue points
    in expected linear time.
- Data types for halfspaces

** 0.8

- Compatibility with GHC 8.6
- Added \(O(n\log n)\) time closest pair algorithm.
- Added arrangement data type
- Various Bugfixes
- Added Camera data type with some world to screen transformations.
- Additional read/show instances
- Updated some of the show instances for Ipe related types.

** 0.7


- Compatibility with GHC 8.0-8.4
- Implemented more Algorithms and Data Structures. This includes
  * Polygon triangulation
- A new implementation of PlanarSubdivision that now also supports disconnected
  subdivsions.
- Performance improvements by changing to a different Vector
  implementation. For low dimensional vectors (of dimension at most four) we
  now essentially use the types from
  [linear](https://hackage.haskell.org/package/linear), this gives significant
  speedups on several small benchmarks.
- bugfixes.

** 0.6

- Implemented more Algorithms and Data Structures. This includes
  * Bentley-Ottmannn line-segment intersection,
  * Well-Separated Pair decompositions,
  * extremal point/tangents for Convex hulls,
  * Minkowski sum for convex polygons,
  * one dimensional segment trees,
  * one dimensional interval trees, and a
  * KD-tree.
- Several bug fixes, including a very stupid bug in Box
- Separate ConvexPolygon type.
- More thorough testing for some of the algorithms.
- Started work on a proper representation for planar subdivsions. This includes
  a representation of planar graphs that support querying if two vertices are
  connected by an edge in $O(1)$ time.
- Dropped support for GHC 7.8

** 0.5

- Implemented several algorithms, including Delaunay Triangulation, EMST, and
Douglas Peucker.
- Revamped the data types for Intersections

** 0.

- Major rewrite from scratch, providing much stronger type-level
  guarantees. Incompatible with older versions.
- Convex Hull and Smallest enclosing disk algorithms.
- HGeometry now includes some very experimental and preliminary support for
  reading and writing Ipe7 files.

** 0.2 & 0.3

- Internal releases.

** 0.1.1

- Fixed a bug in point on n the line segment test
- Generalized the types of inCircle, inDisc, onCircle, onDisc etc. We now need
  only that the type representing precision model implements the typeclass
  `Num` instead of `Floating'.

** 0.1

- Initial release.<|MERGE_RESOLUTION|>--- conflicted
+++ resolved
@@ -7,11 +7,9 @@
 - Allow the associated/extra data of linesegments and intervals to
   differ when testing for intersections.
 - Intersection testing between line segments and rectangles
-<<<<<<< HEAD
 - Removed proxy arguments to PlaneGraph and PlanarSubdivision
 - Computing the OuterFaceDart in a PlaneGraph now only requires an ~Num r~
   constraint rather than a ~Fractional r~ constraint.
-=======
 - Testing if lines and/or line segments intersect no longer requires a
   Fractional constraint; Num is sufficient. However, in turn we now do
   need Ord rather than just Eq. That seemed a worthwile tradeoff though.
@@ -21,7 +19,6 @@
   point to a geometry, and added instances for some of the basic
   geometries.
 - Fixed a bug in computing lengths to open line segments.
->>>>>>> f2ec4f8f
 
 ** 0.13
 
